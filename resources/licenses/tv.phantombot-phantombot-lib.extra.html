--- conflicted
+++ resolved
@@ -18,11 +18,7 @@
         </h1>
         <div id="date">
         resolved on
-<<<<<<< HEAD
-        2023-06-18 00:23:30</div>
-=======
         2023-06-22 14:16:50</div>
->>>>>>> 362a4841
         <ul id="confmenu">
             <li>
                 <a class="active" href="tv.phantombot-phantombot-lib.extra.html">lib.extra</a>
