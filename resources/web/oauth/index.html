--- conflicted
+++ resolved
@@ -255,36 +255,25 @@
                         };
 
                         var scopesBroadcaster = {
+                            "bits:read": {
+                                "desc": "Read access to bits cheers in your channel.",
+                                "tooltip": "Used by EventSub to subscribe to bits notifications."
+                            },
                             "channel:manage:broadcast": {
                                 "desc": "Manage a channel's broadcast configuration, including updating channel configuration and managing stream markers and stream tags.",
                                 "tooltip": "Used to change the title/game."
                             },
-<<<<<<< HEAD
-                            "channel_subscriptions": {
-                                "desc": "[v5] Read access to all subscribers to your channel",
-                                "tooltip": "Used to get the current subscriber count. Can also be used by custom scripts to query Twitch for a list of subscribers"
-                            },
-                            "bits:read": {
-                                "desc": "[Helix] Read access to bits cheers in your channel",
-                                "tooltip": "Used by EventSub to subscribe to bits notifications"
-                            },
-                            "chat:read": {
-                                "desc": "[Helix] View live Stream Chat and Rooms messages",
-                                "tooltip": "Used by the second chat connection to watch for host notifications"
-=======
                             "channel:edit:commercial": {
                                 "desc": "Run commercials on a channel.",
                                 "tooltip": "Used to run commercials."
->>>>>>> 1847bb95
-                            },
-                            "channel:read:subscriptions" : {
-                                "desc": "[Helix] Read access to all subscribers to your channel",
-                                "tooltip": "Used to get the current list of subscribers. Also used by EventSub"
                             },
                             "channel:moderate": {
-<<<<<<< HEAD
-                                "desc": "[Helix] Perform moderation actions in a channel",
-                                "tooltip": "Used to watch for moderation actions in PubSub. Also used by EventSub"
+                                "desc": "Perform moderation actions in a channel.",
+                                "tooltip": "Used to watch for moderation actions in PubSub."
+                            },
+                            "channel:read:hype_train": {
+                                "desc": "[Helix] Fetch information about current/past hype trains",
+                                "tooltip": "Used to watch for hype train notifications in EventSub"
                             },
                             "channel:read:polls": {
                                 "desc": "[Helix] Fetch information about current/past polls",
@@ -294,33 +283,21 @@
                                 "desc": "[Helix] Fetch information about current/past predictions",
                                 "tooltip": "Used to watch for Twitch prediction notifications in EventSub"
                             },
-                            "channel:read:hype_train": {
-                                "desc": "[Helix] Fetch information about current/past hype trains",
-                                "tooltip": "Used to watch for hype train notifications in EventSub"
-                            },
                             "channel:read:redemptions": {
-                                "desc": "[Helix] View your channel points custom reward redemptions",
-                                "tooltip": "Used to watch for redemption of custom Channel Points rewards in PubSub and EventSub"
+                                "desc": "View your channel points custom reward redemptions.",
+                                "tooltip": "Used to watch for redemption of custom Channel Points rewards in PubSub."
+                            },
+                            "channel:read:subscriptions": {
+                                "desc": "View a list of all subscribers to a channel and check if a user is subscribed to a channel.",
+                                "tooltip": "Used to watch for new subscribers that haven't shared with chat."
+                            },
+                            "chat:read": {
+                                "desc": "View live Stream Chat and Rooms messages.",
+                                "tooltip": "Used by the second chat connection to watch for host notifications."
                             },
                             "moderation:read": {
                                 "desc": "[Helix] Read the list of channel moderators",
                                 "tooltip": "Used to watch for moderator add/remove events in EventSub"
-=======
-                                "desc": "Perform moderation actions in a channel.",
-                                "tooltip": "Used to watch for moderation actions in PubSub."
-                            },
-                            "channel:read:redemptions": {
-                                "desc": "View your channel points custom reward redemptions.",
-                                "tooltip": "Used to watch for redemption of custom Channel Points rewards in PubSub."
-                            },
-                            "channel:read:subscriptions": {
-                                "desc": "View a list of all subscribers to a channel and check if a user is subscribed to a channel.",
-                                "tooltip": "Used to watch for new subscribers that haven't shared with chat."
-                            },
-                            "chat:read": {
-                                "desc": "View live Stream Chat and Rooms messages.",
-                                "tooltip": "Used by the second chat connection to watch for host notifications."
->>>>>>> 1847bb95
                             }
                         };
 
