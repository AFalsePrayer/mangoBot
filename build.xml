<?xml version="1.0" encoding="UTF-8"?>
<project name="PhantomBot" basedir="." default="dist" xmlns:ivy="antlib:org.apache.ivy.ant" xmlns:if="ant:if" xmlns:unless="ant:unless">

    <!--

    Copyright (C) 2016-2021 phantombot.github.io/PhantomBot

    This program is free software: you can redistribute it and/or modify
    it under the terms of the GNU General Public License as published by
    the Free Software Foundation, either version 3 of the License, or
    (at your option) any later version.

    This program is distributed in the hope that it will be useful,
    but WITHOUT ANY WARRANTY; without even the implied warranty of
    MERCHANTABILITY or FITNESS FOR A PARTICULAR PURPOSE.  See the
    GNU General Public License for more details.

    You should have received a copy of the GNU General Public License
    along with this program.  If not, see <http://www.gnu.org/licenses/>.

    -->

    <!-- To specify a Nightly Build run as ant -Dbuildtype=nightly_build -->
    <!-- To specify a Pre-Release Build run as ant -Dbuildtype=prerelease_build -->

    <property environment="env" />
    <!-- Please see this for version numbers: https://semver.org/ -->
<<<<<<< HEAD
    <property name="version" value="3.5.0" />
=======
    <property name="version" value="3.4.4" />
>>>>>>> b7df588c
    <!-- Please see this for version numbers: https://semver.org/ -->
    <property name="webpanel.version" value="1.5.0" />
    <property name="src" location="source" />
    <property name="reference" location="lib" />
    <property name="build" location="build" />
    <property name="classes" location="${build}/classes" />
    <property name="dist" location="dist" />
    <property name="version.name" value="${ant.project.name}-${version}" />
    <property name="version.folder" location="${dist}/${version.name}" />
    <property name="build.dir" location="${dist}/build" />
    <property name="res.dir" location="${build.dir}" />
    <property name="lib.dir" location="${build.dir}/lib" />
    <!-- Apache Ivy properties -->
    <property name="ivy.install.version" value="2.5.0"/>
    <condition property="ivy.home" value="${env.IVY_HOME}">
        <isset property="env.IVY_HOME"/>
    </condition>
    <property name="ivy.home" value="${user.home}/.ant"/>
    <property name="ivy.jar.dir" value="${ivy.home}/lib"/>
    <property name="ivy.jar.file" value="${ivy.jar.dir}/ivy.jar"/>

    <tstamp>
        <format property="NOW" pattern="MMM dd yyyy HH:mm:ss zzz" timezone="GMT" />
    </tstamp>

    <path id="classpath">
        <fileset dir="${lib.dir}" includes="**/*.jar" />
    </path>

    <condition property="build_type" value="${buildtype}" else="custom">
        <and>
            <isset property="buildtype" />
            <length string="${buildtype}" trim="yes" length="0" when="greater" />
        </and>
    </condition>

    <condition property="rollbar_token" value="${rollbar_token}" else="notoken">
        <and>
            <isset property="rollbar_token" />
            <length string="${rollbar_token}" trim="yes" length="0" when="greater" />
        </and>
    </condition>

    <condition property="rollbar_endpoint" value="${rollbar_endpoint}" else="">
        <and>
            <isset property="rollbar_endpoint" />
            <length string="${rollbar_endpoint}" trim="yes" length="0" when="greater" />
        </and>
    </condition>

    <condition property="isdocker" value="true" else="false">
        <isset property="isdocker" />
    </condition>

    <available file=".git" type="dir" property="git.present"/>

    <target name="download-ivy" unless="offline">
        <mkdir dir="${ivy.jar.dir}"/>
        <!-- download Ivy from web site so that it can be used even without any special installation -->
        <get src="https://repo1.maven.org/maven2/org/apache/ivy/ivy/${ivy.install.version}/ivy-${ivy.install.version}.jar"
             dest="${ivy.jar.file}" usetimestamp="true"/>
    </target>

    <target name="init-ivy" depends="download-ivy">
        <!-- try to load Ivy here from Ivy home, in case the user has not already dropped
        it into Ant's lib dir (note that the latter copy will always take precedence).
        We will not fail as long as local lib dir exists (it may be empty) and
        Ivy is in at least one of Ant's lib dir or the local lib dir. -->
        <path id="ivy.lib.path">
            <fileset dir="${ivy.jar.dir}" includes="*.jar"/>

        </path>
        <taskdef resource="org/apache/ivy/ant/antlib.xml"
                 uri="antlib:org.apache.ivy.ant" classpathref="ivy.lib.path"/>
    </target>

    <target name="init">
        <mkdir dir="${build}" />
        <mkdir dir="${classes}" />
        <mkdir dir="${dist}" />
        <mkdir dir="${version.folder}" />
    </target>

    <target depends="init-ivy" name="ivy-retrieve">
        <ivy:retrieve sync="true"/>
        <ivy:report graph="false" todir="resources/licenses/"/>
        <exec executable="git" outputproperty="git.ivychange" failifexecutionfails="false" errorproperty="">
            <arg value="diff"/>
            <arg value="--numstat"/>
            <arg value="ivy.xml"/>
        </exec>
        <exec executable="git" failifexecutionfails="false" errorproperty="" if:blank="${git.ivychange}">
            <arg value="checkout"/>
            <arg value="resources/licenses/tv.phantombot-phantombot-default.html"/>
        </exec>
    </target>

    <target depends="init-ivy" name="ivy-cleancache">
        <ivy:cleancache/>
    </target>

    <target name="clearlib">
        <delete>
            <fileset dir="${reference}" includes="**/*.jar" />
        </delete>
    </target>

    <target depends="clearlib,ivy-cleancache,ivy-retrieve" name="ivy-clean-retrieve" />

    <target depends="ivy-retrieve" name="classpaths">
        <path id="reference.class.path">
            <fileset dir="${reference}">
                <include name="*.jar" />
                <exclude name="*sources.jar"/>
                <exclude name="*javadoc.jar"/>
            </fileset>
        </path>

        <pathconvert property="mf.classpath" pathsep=" ">
            <path refid="reference.class.path" />
            <mapper>
                <chainedmapper>
                    <flattenmapper/>
                    <globmapper from="*.jar" to="lib/*.jar" />
                </chainedmapper>
            </mapper>
        </pathconvert>
    </target>

    <target name="git.revision" if="git.present">
        <exec executable="git" outputproperty="git.revision" failifexecutionfails="false" errorproperty="">
            <arg value="rev-parse"/>
            <arg value="--short"/>
            <arg value="HEAD"/>
        </exec>
        <condition property="repository.version" value="${git.revision}" else="unknown">
            <and>
                <isset property="git.revision"/>
                <length string="${git.revision}" trim="yes" length="0" when="greater"/>
            </and>
        </condition>
    </target>

    <target depends="init,ivy-retrieve,classpaths,git.revision" name="pre.compile">
        <echo>${ant.project.name} Version ${version} (${repository.version}) (${build_type})</echo>
        <echo>${ant.project.name} Control Panel Version ${webpanel.version}</echo>
        <replaceregexp
            file="source/tv/phantombot/RepoVersion.java"
            match="repoVersion = &quot;(.*)&quot;;"
            replace="repoVersion = &quot;${repository.version}&quot;;" />
        <replaceregexp
            file="source/tv/phantombot/RepoVersion.java"
            match="buildType = &quot;(.*)&quot;;"
            replace="buildType = &quot;${build_type}&quot;;" />
        <replaceregexp
            file="source/tv/phantombot/RepoVersion.java"
            match="phantomBotVersion = &quot;(.*)&quot;;"
            replace="phantomBotVersion = &quot;${version}&quot;;" />
        <replaceregexp
            file="source/tv/phantombot/RepoVersion.java"
            match="panelVersion = &quot;(.*)&quot;;"
            replace="panelVersion = &quot;${webpanel.version}&quot;;" />
        <replaceregexp
            file="source/tv/phantombot/RepoVersion.java"
            match="isDocker = false;"
            replace="isDocker = ${isdocker};" />
        <replaceregexp
            file="source/com/gmt2001/RollbarProvider.java"
            match="ACCESS_TOKEN = &quot;(.*)&quot;;"
            replace="ACCESS_TOKEN = &quot;${rollbar_token}&quot;;" />
        <replaceregexp
            file="source/com/gmt2001/RollbarProvider.java"
            match="ENDPOINT = &quot;(.*)&quot;;"
            replace="ENDPOINT = &quot;${rollbar_endpoint}&quot;;" />
    </target>

    <target depends="pre.compile" name="compile.src">
        <echo>Compiling with Java Version ${ant.java.version} (${java.version})</echo>
        <javac target="11" source="11" debug="on" destdir="${classes}" srcdir="${src}" includeantruntime="false" >
            <compilerarg value="-Xlint:unchecked" />
            <compilerarg value="-Xlint:-options" />
            <compilerarg value="-XDenableSunApiLintControl" />
            <compilerarg line="--add-exports java.base/sun.security.x509=ALL-UNNAMED" />
            <classpath refid="reference.class.path" />
        </javac>
    </target>

    <target depends="pre.compile" name="clean.build.test">
        <delete dir="${build}" />
        <mkdir dir="${build}" />
        <mkdir dir="${classes}" />
    </target>

    <target depends="clean.build.test" name="compile.src.test">
        <javac target="11" source="11" debug="on" destdir="${classes}" srcdir="${src}" includeantruntime="false" >
            <compilerarg value="-Xlint:all" />
            <compilerarg value="-Xlint:-options" />
            <compilerarg value="-XDenableSunApiLintControl" />
            <compilerarg line="--add-exports java.base/sun.security.x509=ALL-UNNAMED" />
            <classpath refid="reference.class.path" />
        </javac>
    </target>

    <target name="post.compile">
        <replaceregexp
            file="source/tv/phantombot/RepoVersion.java"
            match="repoVersion = &quot;(.*)&quot;;"
            replace="repoVersion = &quot;@repository.version@&quot;;" />
        <replaceregexp
            file="source/tv/phantombot/RepoVersion.java"
            match="buildType = &quot;(.*)&quot;;"
            replace="buildType = &quot;@buildtype@&quot;;" />
        <replaceregexp
            file="source/tv/phantombot/RepoVersion.java"
            match="phantomBotVersion = &quot;(.*)&quot;;"
            replace="phantomBotVersion = &quot;@phantombot.version@&quot;;" />
        <replaceregexp
            file="source/tv/phantombot/RepoVersion.java"
            match="panelVersion = &quot;(.*)&quot;;"
            replace="panelVersion = &quot;@webpanel.version@&quot;;" />
        <replaceregexp
            file="source/tv/phantombot/RepoVersion.java"
            match="isDocker = (.*);"
            replace="isDocker = false;" />
        <replaceregexp
            file="source/com/gmt2001/RollbarProvider.java"
            match="ACCESS_TOKEN = &quot;(.*)&quot;;"
            replace="ACCESS_TOKEN = &quot;@access.token@&quot;;" />
        <replaceregexp
            file="source/com/gmt2001/RollbarProvider.java"
            match="ENDPOINT = &quot;(.*)&quot;;"
            replace="ENDPOINT = &quot;@endpoint@&quot;;" />
    </target>

    <target depends="compile.src,post.compile,git.revision" name="jar">
        <jar destfile="${build.dir}/${ant.project.name}.jar">
            <fileset dir="${classes}" />
            <manifest>
                <attribute name="Bundle-Name" value="${ant.project.name}" />
                <attribute name="Bundle-Version" value="${version}" />
                <attribute name="Bundle-Revision" value="${git.revision}" />
                <attribute name="Bundle-Date" value="${NOW}" />
                <attribute name="Implementation-Title" value="${ant.project.name}" />
                <attribute name="Implementation-Version" value="${version}" />
                <attribute name="Implementation-Revision" value="${git.revision}" />
                <attribute name="Implementation-URL" value="https://phantombot.github.io/PhantomBot" />
                <attribute name="Class-Path" value="${mf.classpath}" />
                <attribute name="Main-Class" value="tv.phantombot.PhantomBot" />
            </manifest>
        </jar>

        <mkdir dir="${lib.dir}" />
        <echo level="info" message="staging lib folder into build dir." />
        <copy todir="${lib.dir}">
            <fileset dir="${reference}">
                <include name="*.jar" />
                <exclude name="*sources.jar"/>
                <exclude name="*javadoc.jar"/>
            </fileset>
        </copy>
        <echo level="info" message="staging resources folder into build dir." />
        <copy todir="${res.dir}">
            <fileset dir="./resources" />
        </copy>
        <echo level="info" message="staging javascript-source folder into build dir." />
        <copy todir="${res.dir}/scripts">
            <fileset dir="./javascript-source" />
        </copy>
        <replaceregexp
            file="${build.dir}/web/panel/js/utils/helpers.js"
            match="helpers\.PANEL_VERSION = &quot;(.*)&quot;;"
            replace="helpers\.PANEL_VERSION = &quot;${webpanel.version}&quot;;" />
        <echo level="info" message="staging files into distribution folder." />
        <move todir="${version.folder}">
            <fileset dir="${build.dir}" />
        </move>
    </target>

    <target depends="compile.src.test,post.compile" name="test"/>

    <target name="run" depends="jar">
        <java fork="true" classname="tv.phantombot.PhantomBot" dir="${build.dir}">
            <classpath>
                <path refid="classpath" />
                <path location="${build.dir}/${ant.project.name}.jar" />
            </classpath>
        </java>
    </target>

    <target depends="jar" name="dist">
        <delete file="${dist}/${version.name}.zip" />
        <zip destfile="${dist}/${version.name}.zip" basedir="${dist}" update="false">
            <include name="${version.name}/**" />
        </zip>
    </target>

    <target name="clean" depends="git.revision,post.compile">
        <delete dir="${build}" />
    </target>

    <target name="distclean" depends="clean">
        <delete dir="${dist}" />
    </target>

</project><|MERGE_RESOLUTION|>--- conflicted
+++ resolved
@@ -25,11 +25,7 @@
 
     <property environment="env" />
     <!-- Please see this for version numbers: https://semver.org/ -->
-<<<<<<< HEAD
     <property name="version" value="3.5.0" />
-=======
-    <property name="version" value="3.4.4" />
->>>>>>> b7df588c
     <!-- Please see this for version numbers: https://semver.org/ -->
     <property name="webpanel.version" value="1.5.0" />
     <property name="src" location="source" />
@@ -105,14 +101,14 @@
         <taskdef resource="org/apache/ivy/ant/antlib.xml"
                  uri="antlib:org.apache.ivy.ant" classpathref="ivy.lib.path"/>
     </target>
-
+    
     <target name="init">
         <mkdir dir="${build}" />
         <mkdir dir="${classes}" />
         <mkdir dir="${dist}" />
         <mkdir dir="${version.folder}" />
     </target>
-
+    
     <target depends="init-ivy" name="ivy-retrieve">
         <ivy:retrieve sync="true"/>
         <ivy:report graph="false" todir="resources/licenses/"/>
@@ -126,19 +122,19 @@
             <arg value="resources/licenses/tv.phantombot-phantombot-default.html"/>
         </exec>
     </target>
-
+    
     <target depends="init-ivy" name="ivy-cleancache">
         <ivy:cleancache/>
     </target>
-
+    
     <target name="clearlib">
         <delete>
             <fileset dir="${reference}" includes="**/*.jar" />
         </delete>
     </target>
-
+    
     <target depends="clearlib,ivy-cleancache,ivy-retrieve" name="ivy-clean-retrieve" />
-
+    
     <target depends="ivy-retrieve" name="classpaths">
         <path id="reference.class.path">
             <fileset dir="${reference}">
@@ -147,7 +143,7 @@
                 <exclude name="*javadoc.jar"/>
             </fileset>
         </path>
-
+        
         <pathconvert property="mf.classpath" pathsep=" ">
             <path refid="reference.class.path" />
             <mapper>
