--- conflicted
+++ resolved
@@ -37,11 +37,7 @@
 import tv.phantombot.RepoVersion;
 
 /**
-<<<<<<< HEAD
  * Provides methods which perform common reflection operations
-=======
- * Provides Java reflection services
->>>>>>> f7e5a2f4
  *
  * @author gmt2001
  */
@@ -57,15 +53,9 @@
     }
 
     /**
-<<<<<<< HEAD
      * Loads all classes visible to the default {@link ClassLoader} which have the specified package prefix into the classloaders cache
      *
      * @param pkg the package or package prefix to load
-=======
-     * Recursively loads all classes and sub-packages of the given package from {@code PhantomBot.jar}
-     *
-     * @param pkg the package to load
->>>>>>> f7e5a2f4
      */
     public void loadPackageRecursive(String pkg) {
         pkg = pkg.replace('.', '/');
@@ -94,15 +84,9 @@
     }
 
     /**
-<<<<<<< HEAD
      * Gets a list of {@link Class} that are in the cache of the default {@link ClassLoader}
      *
      * @return a list of {@link Class}
-=======
-     * Returns a list of all classes currently loaded into memory by the class loader
-     *
-     * @return a list of classes
->>>>>>> f7e5a2f4
      */
     @SuppressWarnings({"unchecked", "rawtypes"})
     public List<Class<?>> getClasses() {
@@ -125,19 +109,11 @@
     }
 
     /**
-<<<<<<< HEAD
      * Gets a list of non-abstract {@link Class} that are in the cache of the default {@link ClassLoader} which are assignable from the specified type
      *
      * @param <T> the parent class or interface
      * @param type the parent class or interface
      * @return a list of sub-classes
-=======
-     * Returns a list of all classes for which the provided type is assignable from and are not abstract
-     *
-     * @param <T> the parent type to test against
-     * @param type the {@link Class} instance representing the parent type
-     * @return a list of child {@link Class} which are not abstract
->>>>>>> f7e5a2f4
      */
     @SuppressWarnings("unchecked")
     public <T> List<Class<? extends T>> getSubTypesOf(final Class<T> type) {
@@ -151,16 +127,12 @@
     }
 
     /**
-<<<<<<< HEAD
-     * Dumps the Java Heap to a file
-=======
      * Dumps the Java heap to an hprof file
      * <p>
      * This method tries to generate a filename of {@code java_pid##.TIMESTAMP.hprof} where {@code ##} is
      * the PID of the running process and {@code TIMESTAMP} is the timestamp when the method was called in {@code yyyy-MM-dd_HH-mm-ss} format
      * <p>
      * This method calls {@link #dumpHeap(String, boolean)} with the {@code live} parameter set to {@code true}
->>>>>>> f7e5a2f4
      */
     public static void dumpHeap() {
         String timestamp;
@@ -216,22 +188,6 @@
     }
 
     /**
-<<<<<<< HEAD
-     * Gets the PID of this Java process
-     *
-     * @return the PID
-     * @throws NumberFormatException if the runtime did not return a parsable integer
-     */
-    public static int pid() throws NumberFormatException {
-        RuntimeMXBean runtime = ManagementFactory.getRuntimeMXBean();
-        return Integer.parseInt(runtime.getName().split("@")[0]);
-    }
-
-    /**
-     * Gets the path to the folder containing the PhantomBot.jar file
-     *
-     * @return the path to the folder; {@code .} if unable to determine
-=======
      * Attempts to retrieve the PID of the running process from the {@link RuntimeMXBean} of the JVM process
      *
      * @return the PID
@@ -262,7 +218,6 @@
      * Attempts to retrieve the full, real, absolute path to the directory in which PhantomBot.jar is located
      *
      * @return {@code .} on failure; otherwise, the path
->>>>>>> f7e5a2f4
      */
     public static String GetExecutionPath() {
         try {
