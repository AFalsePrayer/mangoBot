--- conflicted
+++ resolved
@@ -329,7 +329,6 @@
         }
 
         /* Load the datastore */
-<<<<<<< HEAD
         Datastore2.init();
         String oldds = CaselessProperties.instance().getProperty("datastore", "h2store");
         if (!oldds.toLowerCase().startsWith("sqlite")) {
@@ -344,113 +343,18 @@
                             mySqlConn = "jdbc:mysql://" + CaselessProperties.instance().getProperty("mysqlhost", "") + ":" + CaselessProperties.instance().getProperty("mysqlport", "") + "/" + CaselessProperties.instance().getProperty("mysqlname", "") + "?useSSL=" + (CaselessProperties.instance().getPropertyAsBoolean("mysqlssl", false) ? "true" : "false") + "&user=" + CaselessProperties.instance().getProperty("mysqluser", "") + "&password=" + CaselessProperties.instance().getProperty("mysqlpass", "");
                         }
                         DataStoreConverter.convertDataStore(MySQLStore.instance(mySqlConn), SqliteStore.instance());
+                    } else if (oldds.startsWith("mariadb")) {
+                        String mariaDBConn;
+                        if (CaselessProperties.instance().getProperty("mysqlport", "").isEmpty()) {
+                            mariaDBConn = "jdbc:mariadb://" + CaselessProperties.instance().getProperty("mysqlhost", "") + "/" + CaselessProperties.instance().getProperty("mysqlname", "") + "?useSSL=" + (CaselessProperties.instance().getPropertyAsBoolean("mysqlssl", false) ? "true" : "false") + "&user=" + CaselessProperties.instance().getProperty("mysqluser", "") + "&password=" + CaselessProperties.instance().getProperty("mysqlpass", "");
+                        } else {
+                            mariaDBConn = "jdbc:mariadb://" + CaselessProperties.instance().getProperty("mysqlhost", "") + ":" + CaselessProperties.instance().getProperty("mysqlport", "") + "/" + CaselessProperties.instance().getProperty("mysqlname", "") + "?useSSL=" + (CaselessProperties.instance().getPropertyAsBoolean("mysqlssl", false) ? "true" : "false") + "&user=" + CaselessProperties.instance().getProperty("mysqluser", "") + "&password=" + CaselessProperties.instance().getProperty("mysqlpass", "");
+                        }
+                        DataStoreConverter.convertDataStore(MariaDBStore.instance(mariaDBConn), SqliteStore.instance());
                     } else if (oldds.startsWith("h2")) {
                         DataStoreConverter.convertDataStore(H2Store.instance(CaselessProperties.instance().getProperty("datastoreconfig", "")), SqliteStore.instance());
                     }
                 }
-=======
-        /**
-         * @botproperty datastore - The type of DB to use. Valid values: `sqlite3store`, `mysqlstore`, `mariadbstore`, `h2store`. Default `h2store`
-         * @botpropertycatsort datastore 10 30 Datastore
-         * @botpropertyrestart datastore
-         */
-        /**
-         * @botproperty datastoreconfig - If set, H2Store: Overrides the DB file name; SQLiteStore: Links to a file containing config overrides
-         * @botpropertycatsort datastoreconfig 900 30 Datastore
-         * @botpropertyrestart datastoreconfig
-         */
-        if (CaselessProperties.instance().getProperty("datastore", "h2store").equalsIgnoreCase("mysqlstore")) {
-            /**
-             * @botproperty mysqlport - The port to use for MySQL connections. Default `3306`
-             * @botpropertycatsort mysqlport 210 30 Datastore
-             * @botpropertyrestart mysqlport
-             */
-            /**
-             * @botproperty mysqlhost - The IP, domain name, or hostname of the MySQL server
-             * @botpropertycatsort mysqlhost 200 30 Datastore
-             * @botpropertyrestart mysqlhost
-             */
-            /**
-             * @botproperty mysqlname - The schema where the tables for the bot will be created/located on the MySQL server
-             * @botpropertycatsort mysqlname 220 30 Datastore
-             * @botpropertyrestart mysqlname
-             */
-            /**
-             * @botproperty mysqluser - The username to login as to the MySQL server
-             * @botpropertycatsort mysqluser 230 30 Datastore
-             * @botpropertyrestart mysqluser
-             */
-            /**
-             * @botproperty mysqlpass - The password for `mysqluser`
-             * @botpropertycatsort mysqlpass 240 30 Datastore
-             * @botpropertyrestart mysqlpass
-             */
-            /**
-             * @botproperty mysqlssl - Indicates if SSL should be used for the MySQL connection
-             * @botpropertycatsort mysqlssl 250 30 Datastore
-             * @botpropertyrestart mysqlssl
-             */
-            String mySqlConn;
-            if (CaselessProperties.instance().getProperty("mysqlport", "").isEmpty()) {
-                mySqlConn = "jdbc:mysql://" + CaselessProperties.instance().getProperty("mysqlhost", "") + "/" + CaselessProperties.instance().getProperty("mysqlname", "") + "?useSSL=" + (CaselessProperties.instance().getPropertyAsBoolean("mysqlssl", false) ? "true" : "false") + "&user=" + CaselessProperties.instance().getProperty("mysqluser", "") + "&password=" + CaselessProperties.instance().getProperty("mysqlpass", "");
-            } else {
-                mySqlConn = "jdbc:mysql://" + CaselessProperties.instance().getProperty("mysqlhost", "") + ":" + CaselessProperties.instance().getProperty("mysqlport", "") + "/" + CaselessProperties.instance().getProperty("mysqlname", "") + "?useSSL=" + (CaselessProperties.instance().getPropertyAsBoolean("mysqlssl", false) ? "true" : "false") + "&user=" + CaselessProperties.instance().getProperty("mysqluser", "") + "&password=" + CaselessProperties.instance().getProperty("mysqlpass", "");
-            }
-
-            this.dataStore = MySQLStore.instance(mySqlConn);
-
-            /* Check to see if we can create a connection */
-            if (!this.dataStore.CanConnect()) {
-                this.print("Could not create a connection with MySQL Server. PhantomBot now shutting down...");
-                PhantomBot.exitError();
-            }
-            /* Convert to MySql */
-            if (MySQLStore.instance().GetFileList().length == 0 && SqliteStore.hasDatabase(CaselessProperties.instance().getProperty("datastoreconfig", ""))
-                && SqliteStore.isAvailable(CaselessProperties.instance().getProperty("datastoreconfig", ""))
-                && SqliteStore.instance().GetFileList().length > 0) {
-                DataStoreConverter.convertDataStore(MySQLStore.instance(), SqliteStore.instance());
-            }
-        } else if (CaselessProperties.instance().getProperty("datastore", "h2store").equalsIgnoreCase("mariadbstore")) {
-            String mariadbConn;
-            if (CaselessProperties.instance().getProperty("mysqlport", "").isEmpty()) {
-                mariadbConn = "jdbc:mariadb://" + CaselessProperties.instance().getProperty("mysqlhost", "") + "/" + CaselessProperties.instance().getProperty("mysqlname", "") + "?useSSL=" + (CaselessProperties.instance().getPropertyAsBoolean("mysqlssl", false) ? "true" : "false") + "&user=" + CaselessProperties.instance().getProperty("mysqluser", "") + "&password=" + CaselessProperties.instance().getProperty("mysqlpass", "");
-            } else {
-                mariadbConn = "jdbc:mariadb://" + CaselessProperties.instance().getProperty("mysqlhost", "") + ":" + CaselessProperties.instance().getProperty("mysqlport", "") + "/" + CaselessProperties.instance().getProperty("mysqlname", "") + "?useSSL=" + (CaselessProperties.instance().getPropertyAsBoolean("mysqlssl", false) ? "true" : "false") + "&user=" + CaselessProperties.instance().getProperty("mysqluser", "") + "&password=" + CaselessProperties.instance().getProperty("mysqlpass", "");
-            }
-
-            this.dataStore = MariaDBStore.instance(mariadbConn);
-
-            /* Check to see if we can create a connection */
-            if (!this.dataStore.CanConnect()) {
-                this.print("Could not create a connection with MariaDB Server. PhantomBot now shutting down...");
-                PhantomBot.exitError();
-            }
-            /* Convert to MariaDB */
-            if (MariaDBStore.instance().GetFileList().length == 0 && SqliteStore.hasDatabase(CaselessProperties.instance().getProperty("datastoreconfig", ""))
-                && SqliteStore.isAvailable(CaselessProperties.instance().getProperty("datastoreconfig", ""))
-                && SqliteStore.instance().GetFileList().length > 0) {
-                DataStoreConverter.convertDataStore(MariaDBStore.instance(), SqliteStore.instance());
-            }
-        } else if (CaselessProperties.instance().getProperty("datastore", "h2store").equalsIgnoreCase("h2store")
-            || !SqliteStore.isAvailable(CaselessProperties.instance().getProperty("datastoreconfig", ""))) {
-            this.dataStore = H2Store.instance(CaselessProperties.instance().getProperty("datastoreconfig", ""));
-
-            if (H2Store.instance().GetFileList().length == 0 && SqliteStore.hasDatabase(CaselessProperties.instance().getProperty("datastoreconfig", ""))
-                && SqliteStore.isAvailable(CaselessProperties.instance().getProperty("datastoreconfig", ""))
-                && SqliteStore.instance().GetFileList().length > 0) {
-                DataStoreConverter.convertDataStore(H2Store.instance(), SqliteStore.instance());
-            }
-        } else if (CaselessProperties.instance().getProperty("datastore", "h2store").equalsIgnoreCase("sqlite3store")
-            || CaselessProperties.instance().getProperty("datastore", "h2store").isBlank()) {
-            this.dataStore = SqliteStore.instance(CaselessProperties.instance().getProperty("datastoreconfig", ""));
-
-            /* Handle index operations. */
-            com.gmt2001.Console.debug.println("Checking database indexes, please wait...");
-            this.dataStore.CreateIndexes();
-        } else {
-            com.gmt2001.Console.err.println("Invalid datastore selected. PhantomBot now shutting down...");
-            PhantomBot.exitError();
->>>>>>> 1fcdf8e0
         }
 
         /* Set the oauth key in the Twitch api and perform a validation. */
