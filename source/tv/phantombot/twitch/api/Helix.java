--- conflicted
+++ resolved
@@ -14,6 +14,7 @@
  * You should have received a copy of the GNU General Public License
  * along with this program.  If not, see <http://www.gnu.org/licenses/>.
  */
+
 package tv.phantombot.twitch.api;
 
 import java.io.BufferedReader;
@@ -51,12 +52,10 @@
 
 /**
  * Start of the Helix API. This class will handle the rate limits.
- *
+ * 
  * @author ScaniaTV
- * @author gmt2001
  */
 public class Helix {
-
     // The current instance of Helix.
     private static final Helix INSTANCE = new Helix();
     // The base URL for Twitch API Helix.
@@ -67,47 +66,12 @@
     private static final String CONTENT_TYPE = "application/json";
     // Timeout which to wait for a response before killing it (5 seconds).
     private static final int TIMEOUT_TIME = 5000;
-<<<<<<< HEAD
-    // Time when our limit will fully reset.
-    private long rateLimitResetEpoch = System.currentTimeMillis();
-    // Our current rate limit before making any requests.
-    private int remainingRateLimit = 120;
-    // The rate limit, when full
-    private int maxRateLimit = 120;
-    // The user's oauth token -- this is required.
-    private final String oAuthToken;
-    private final String clientid;
-    
-    /**
-     * This class constructor.
-     * 
-     * @param oAuthToken The token used for all requests.
-     */
-    public Helix(String oAuthToken) {
-        this.oAuthToken = oAuthToken.replace("oauth:", "");
-        this.clientid = TwitchValidate.instance().getAPIClientID();
-        
-        // Set the default exception handler thread.
-        Thread.setDefaultUncaughtExceptionHandler(com.gmt2001.UncaughtExceptionHandler.instance());
-    }
-    
-    /**
-     * Method that sets the default instance.
-     * 
-     * @param instance The instance to be set by default.
-     */
-    public static void setInstance(Helix instance) {
-        INSTANCE = instance;
-    }
-    
-=======
     private static final int QUEUE_TIME = 5000;
     private static final int CACHE_TIME = 30000;
     private static final int MUTATOR_CACHE_TIME = 1000;
     private static final int RATELIMIT_DEFMAX = 120;
     private static final int WARNING_INTERVAL_MINS = 5;
 
->>>>>>> 1847bb95
     /**
      * Method that returns the instance of Helix.
      *
@@ -140,10 +104,10 @@
     public void setOAuth(String oauth) {
         this.oAuthToken = oauth.replaceFirst("oauth:", "");
     }
-
+    
     /**
      * Method that update the rate limits in sync.
-     *
+     * 
      * @param limit The number of requests left.
      * @param reset The time when our limits will reset.
      */
@@ -152,25 +116,25 @@
         remainingRateLimit = limit;
         rateLimitResetEpoch = reset;
     }
-
+    
     /**
      * Method that gets the reset time for the rate limit.
-     *
-     * @return
+     * 
+     * @return 
      */
     private synchronized long getLimitResetTime() {
         return rateLimitResetEpoch;
     }
-
+    
     /**
      * Method that gets the current rate limits.
-     *
-     * @return
+     * 
+     * @return 
      */
     private synchronized int getRemainingRateLimit() {
         return remainingRateLimit;
     }
-
+    
     /**
      * Method that checks if we hit the limit.
      */
@@ -178,37 +142,16 @@
         if (getRemainingRateLimit() <= 0) {
             try {
                 // Sleep until a token is returned to the bucket
-<<<<<<< HEAD
-                Thread.sleep(System.currentTimeMillis() - (getLimitResetTime() / maxRateLimit) + 20);
-=======
                 Thread.sleep(System.currentTimeMillis() - (this.getLimitResetTime() / maxRateLimit) + 20);
->>>>>>> 1847bb95
             } catch (InterruptedException ex) {
                 com.gmt2001.Console.err.printStackTrace(ex);
             }
         }
     }
-<<<<<<< HEAD
-    
-    /**
-     * Method that handles our rate limits.
-     * 
-     * @param limitReturned The limit returned from Helix.
-     * @param limitResetTimeReturned The reset time for our limit returned from Helix.
-     */
-    private void handleUpdateRateLimits(String maxLimit, String limitReturned, String limitResetTimeReturned) {
-        try {
-            // Parse the rate limit returned.
-            updateRateLimits(Integer.parseInt(maxLimit), Integer.parseInt(limitReturned), 
-                    Long.parseLong(limitResetTimeReturned));
-        } catch (NumberFormatException ex) {
-            com.gmt2001.Console.err.printStackTrace(ex);
-=======
 
     private Mono<Long> waitForRateLimit() {
         if (getRemainingRateLimit() <= 0) {
             return Mono.delay(Duration.ofMillis(System.currentTimeMillis() - (this.getLimitResetTime() / maxRateLimit) + 20));
->>>>>>> 1847bb95
         }
 
         return Mono.delay(Duration.ZERO);
@@ -238,28 +181,28 @@
     private String qspValid(String key, String value) {
         return value != null && !value.isBlank() ? key + "=" + value : "";
     }
-
+    
     /**
      * Method that gets data from an InputStream.
-     *
+     * 
      * @param stream
-     * @return
+     * @return 
      */
     private String getStringFromInputStream(InputStream stream) throws IOException {
         BufferedReader reader = new BufferedReader(new InputStreamReader(stream));
         StringBuilder returnString = new StringBuilder();
         String line;
-
+        
         while ((line = reader.readLine()) != null) {
             returnString.append(line);
         }
-
+        
         return returnString.toString();
     }
-
+    
     /**
      * Method that adds extra information to our returned object.
-     *
+     * 
      * @param obj
      * @param isSuccess
      * @param requestType
@@ -269,10 +212,10 @@
      * @param exception
      * @param exceptionMessage
      */
-    private void generateJSONObject(JSONObject obj, boolean isSuccess,
-            String requestType, String data, String url, int responseCode,
+    private void generateJSONObject(JSONObject obj, boolean isSuccess, 
+            String requestType, String data, String url, int responseCode, 
             String exception, String exceptionMessage) throws JSONException {
-
+        
         obj.put("_success", isSuccess);
         obj.put("_type", requestType);
         obj.put("_post", data);
@@ -281,20 +224,20 @@
         obj.put("_exception", exception);
         obj.put("_exceptionMessage", exceptionMessage);
     }
-
+    
     /**
      * Method that handles data for Helix.
-     *
+     * 
      * @param type
      * @param url
      * @param data
-     * @return
+     * @return 
      */
     private JSONObject handleRequest(RequestType type, String endPoint, String data) throws JSONException {
         JSONObject returnObject = new JSONObject();
         InputStream inStream = null;
         int responseCode = 0;
-
+        
         // Check our rate limit.
         this.checkRateLimit();
 
@@ -302,7 +245,7 @@
         if (endPoint.startsWith("/")) {
             endPoint = BASE_URL + endPoint;
         }
-
+        
         try {
             if (this.oAuthToken == null || this.oAuthToken.isBlank()) {
                 throw new IllegalArgumentException("apioauth is required");
@@ -326,10 +269,10 @@
             connection.setConnectTimeout(TIMEOUT_TIME);
             // Set if we're doing output.
             connection.setDoOutput(!data.isEmpty());
-
+            
             // Connect!
             connection.connect();
-
+            
             // If we're outputting.
             if (connection.getDoOutput()) {
                 // Get the output stream
@@ -339,19 +282,9 @@
                     outStream.flush();
                 }
             }
-
+            
             // Get our response code.
             responseCode = connection.getResponseCode();
-<<<<<<< HEAD
-            
-            // Get the current rate limits.
-            String maxlimit = connection.getHeaderField("Ratelimit-Limit");
-            String limit = connection.getHeaderField("Ratelimit-Remaining");
-            String reset = connection.getHeaderField("Ratelimit-Reset");
-            // Handle the current limits.
-            handleUpdateRateLimits(maxlimit, limit, reset);
-                
-=======
 
             if (PhantomBot.instance().getProperties().getProperty("helixdebug", "false").equals("true")) {
                 com.gmt2001.Console.debug.println("Helix ratelimit response > Limit: " + connection.getHeaderField("Ratelimit-Limit") + " <> Remaining: "
@@ -362,7 +295,6 @@
                     connection.getHeaderFieldInt("Ratelimit-Remaining", 1),
                     connection.getHeaderFieldLong("Ratelimit-Reset", Date.from(Instant.now()).getTime()));
 
->>>>>>> 1847bb95
             // Get our response stream.
             if (responseCode == 200) {
                 inStream = connection.getInputStream();
@@ -405,13 +337,13 @@
 
         return returnObject;
     }
-
+    
     /**
      * Method that handles a request without any data being passed.
-     *
+     * 
      * @param type
      * @param endPoint
-     * @return
+     * @return 
      */
     private JSONObject handleRequest(RequestType type, String endPoint) throws JSONException {
         return this.handleRequest(type, endPoint, "");
@@ -461,26 +393,23 @@
 
         return "";
     }
-
-    /**
-     * Gets channel information for users.
-     *
-     * @param broadcaster_id ID of the channel to be retrieved.
-     * @return
-     * @throws JSONException
-     * @throws IllegalArgumentException
+    
+    /**
+     * Method that get users by type.
+     * 
+     * @param type Either id or login
+     * @param usernames A string array of Twitch usernames. Limit: 100
+     * @return 
      */
     public JSONObject getChannelInformation(String broadcaster_id) throws JSONException, IllegalArgumentException {
         return this.getChannelInformationAsync(broadcaster_id).block();
     }
-
-    /**
-     * Gets channel information for users.
-     *
-     * @param broadcaster_id ID of the channel to be retrieved.
-     * @return
-     * @throws JSONException
-     * @throws IllegalArgumentException
+    
+    /**
+     * Method that get users by their names.
+     * 
+     * @param usernames A string array of Twitch usernames. Limit: 100
+     * @return 
      */
     public Mono<JSONObject> getChannelInformationAsync(String broadcaster_id) throws JSONException, IllegalArgumentException {
         if (broadcaster_id == null || broadcaster_id.isBlank()) {
@@ -492,6 +421,17 @@
         return this.handleQueryAsync(endpoint, () -> {
             return this.handleRequest(RequestType.GET, endpoint);
         });
+    }
+    
+    /**
+     * Method that gets a user by their name.
+     * 
+     * @param username The Twitch username.
+     * @return 
+     */
+    public JSONObject updateChannelInformation(String broadcaster_id, @Nullable String game_id, @Nullable String language, @Nullable String title,
+            int delay) throws JSONException, IllegalArgumentException {
+        return this.updateChannelInformationAsync(broadcaster_id, game_id, language, title, delay).block();
     }
 
     /**
@@ -508,25 +448,6 @@
      * @throws JSONException
      * @throws IllegalArgumentException
      */
-    public JSONObject updateChannelInformation(String broadcaster_id, @Nullable String game_id, @Nullable String language, @Nullable String title,
-            int delay) throws JSONException, IllegalArgumentException {
-        return this.updateChannelInformationAsync(broadcaster_id, game_id, language, title, delay).block();
-    }
-
-    /**
-     * Modifies channel information for users. @paramref channelId is required. All others are optional, but at least one must be valid.
-     *
-     * @param broadcaster_id ID of the channel to be updated.
-     * @param game_id The current game ID being played on the channel. Use "0" or "" (an empty string) to unset the game.
-     * @param language The language of the channel. A language value must be either the ISO 639-1 two-letter code for a supported stream language or
-     * "other".
-     * @param title The title of the stream. Value must not be an empty string.
-     * @param delay Stream delay in seconds. Stream delay is a Twitch Partner feature; trying to set this value for other account types will return a
-     * 400 error.
-     * @return
-     * @throws JSONException
-     * @throws IllegalArgumentException
-     */
     public Mono<JSONObject> updateChannelInformationAsync(String broadcaster_id, @Nullable String game_id, @Nullable String language, @Nullable String title,
             int delay) throws JSONException, IllegalArgumentException {
         if (broadcaster_id == null || broadcaster_id.isBlank()) {
@@ -564,32 +485,22 @@
             return this.handleRequest(RequestType.PATCH, endpoint, js.toString());
         });
     }
-
-    /**
-     * Returns a list of games or categories that match the query via name either entirely or partially.
-     *
-     * @param query Search query.
-     * @param first Maximum number of objects to return. Maximum: 100. Default: 20.
-     * @param after Cursor for forward pagination: tells the server where to start fetching the next set of results, in a multi-page response. The
-     * cursor value specified here is from the pagination response field of a prior query.
-     * @return
-     * @throws JSONException
-     * @throws IllegalArgumentException
+    
+    /**
+     * Method that get users by their ID.
+     * 
+     * @param ids A string array of user IDs. Limit: 100
+     * @return 
      */
     public JSONObject searchCategories(String query, int first, @Nullable String after) throws JSONException, IllegalArgumentException {
         return this.searchCategoriesAsync(query, first, after).block();
     }
-
-    /**
-     * Returns a list of games or categories that match the query via name either entirely or partially.
-     *
-     * @param query Search query.
-     * @param first Maximum number of objects to return. Maximum: 100. Default: 20.
-     * @param after Cursor for forward pagination: tells the server where to start fetching the next set of results, in a multi-page response. The
-     * cursor value specified here is from the pagination response field of a prior query.
-     * @return
-     * @throws JSONException
-     * @throws IllegalArgumentException
+    
+    /**
+     * Method that gets a user by their ID.
+     * 
+     * @param id The ID of the user on Twitch.
+     * @return 
      */
     public Mono<JSONObject> searchCategoriesAsync(String query, int first, @Nullable String after) throws JSONException, IllegalArgumentException {
         if (query == null || query.isBlank()) {
@@ -608,39 +519,26 @@
             return this.handleRequest(RequestType.GET, endpoint);
         });
     }
-
-    /**
-     * Gets information on follow relationships between two Twitch users. This can return information like "who is qotrok following," "who is
-     * following qotrok," or "is user X following user Y." Information returned is sorted in order, most recent follow first. At minimum, from_id or
-     * to_id must be provided for a query to be valid.
-     *
-     * @param from_id User ID. The request returns information about users who are being followed by the from_id user.
-     * @param to_id User ID. The request returns information about users who are following the to_id user.
-     * @param first Maximum number of objects to return. Maximum: 100. Default: 20.
-     * @param after Cursor for forward pagination: tells the server where to start fetching the next set of results, in a multi-page response. The
-     * cursor value specified here is from the pagination response field of a prior query.
-     * @return
-     * @throws JSONException
-     * @throws IllegalArgumentException
+    
+    /**
+     * Method that gets streams by type.
+     * 
+     * @param type Either user_login or user_id.
+     * @param streams A string array of stream names. Limit: 100
+     * @param parameters A string array of parameters allow by Twitch. You have to add the parameterName=value in the array.
+     * @return 
      */
     public JSONObject getUsersFollows(@Nullable String from_id, @Nullable String to_id, int first, @Nullable String after)
             throws JSONException, IllegalArgumentException {
         return this.getUsersFollowsAsync(from_id, to_id, first, after).block();
     }
-
-    /**
-     * Gets information on follow relationships between two Twitch users. This can return information like "who is qotrok following," "who is
-     * following qotrok," or "is user X following user Y." Information returned is sorted in order, most recent follow first. At minimum, from_id or
-     * to_id must be provided for a query to be valid.
-     *
-     * @param from_id User ID. The request returns information about users who are being followed by the from_id user.
-     * @param to_id User ID. The request returns information about users who are following the to_id user.
-     * @param first Maximum number of objects to return. Maximum: 100. Default: 20.
-     * @param after Cursor for forward pagination: tells the server where to start fetching the next set of results, in a multi-page response. The
-     * cursor value specified here is from the pagination response field of a prior query.
-     * @return
-     * @throws JSONException
-     * @throws IllegalArgumentException
+    
+    /**
+     * Method that gets streams by their names.
+     * 
+     * @param streams A string array of stream names. Limit: 100
+     * @param parameters A string array of parameters allow by Twitch. You have to add the parameterName=value in the array.
+     * @return 
      */
     public Mono<JSONObject> getUsersFollowsAsync(@Nullable String from_id, @Nullable String to_id, int first, @Nullable String after)
             throws JSONException, IllegalArgumentException {
@@ -666,37 +564,24 @@
             return this.handleRequest(RequestType.GET, endpoint);
         });
     }
-
-    /**
-     * Get all of the subscriptions for a specific broadcaster.
-     *
-     * @param broadcaster_id User ID of the broadcaster. Must match the User ID in the Bearer token.
-     * @param user_id Filters results to only include potential subscriptions made by the provided user IDs. Accepts up to 100 values.
-     * @param first Maximum number of objects to return. Maximum: 100. Default: 20.
-     * @param after Cursor for forward pagination: tells the server where to start fetching the next set of results in a multi-page response. This
-     * applies only to queries without user_id. If a user_id is specified, it supersedes any cursor/offset combinations. The cursor value specified
-     * here is from the pagination response field of a prior query.
-     * @return
-     * @throws JSONException
-     * @throws IllegalArgumentException
+    
+    /**
+     * Method that gets streams by their names.
+     * 
+     * @param stream The name of the stream to get.
+     * @param parameters A string array of parameters allow by Twitch. You have to add the parameterName=value in the array.
+     * @return 
      */
     public JSONObject getBroadcasterSubscriptions(String broadcaster_id, @Nullable List<String> user_id, int first, @Nullable String after)
             throws JSONException, IllegalArgumentException {
         return this.getBroadcasterSubscriptionsAsync(broadcaster_id, user_id, first, after).block();
     }
-
-    /**
-     * Get all of the subscriptions for a specific broadcaster.
-     *
-     * @param broadcaster_id User ID of the broadcaster. Must match the User ID in the Bearer token.
-     * @param user_id Filters results to only include potential subscriptions made by the provided user IDs. Accepts up to 100 values.
-     * @param first Maximum number of objects to return. Maximum: 100. Default: 20.
-     * @param after Cursor for forward pagination: tells the server where to start fetching the next set of results in a multi-page response. This
-     * applies only to queries without user_id. If a user_id is specified, it supersedes any cursor/offset combinations. The cursor value specified
-     * here is from the pagination response field of a prior query.
-     * @return
-     * @throws JSONException
-     * @throws IllegalArgumentException
+    
+    /**
+     * Method that gets streams by their names.
+     * 
+     * @param stream The name of the stream to get.
+     * @return 
      */
     public Mono<JSONObject> getBroadcasterSubscriptionsAsync(String broadcaster_id, @Nullable List<String> user_id, int first, @Nullable String after)
             throws JSONException, IllegalArgumentException {
@@ -723,47 +608,25 @@
             return this.handleRequest(RequestType.GET, endpoint);
         });
     }
-
-    /**
-     * Gets information about active streams. Streams are returned sorted by number of current viewers, in descending order. Across multiple pages of
-     * results, there may be duplicate or missing streams, as viewers join and leave streams.
-     *
-     * @param first Maximum number of objects to return. Maximum: 100. Default: 20.
-     * @param before Cursor for backward pagination: tells the server where to start fetching the next set of results, in a multi-page response. The
-     * cursor value specified here is from the pagination response field of a prior query.
-     * @param after Cursor for forward pagination: tells the server where to start fetching the next set of results, in a multi-page response. The
-     * cursor value specified here is from the pagination response field of a prior query.
-     * @param user_id Returns streams broadcast by one or more specified user IDs. You can specify up to 100 IDs.
-     * @param user_login Returns streams broadcast by one or more specified user login names. You can specify up to 100 names.
-     * @param game_id Returns streams broadcasting a specified game ID. You can specify up to 100 IDs.
-     * @param language Stream language. You can specify up to 100 languages. A language value must be either the ISO 639-1 two-letter code for a
-     * supported stream language or "other".
-     * @return
-     * @throws JSONException
-     * @throws IllegalArgumentException
+    
+    /**
+     * Method that gets streams by their ID.
+     * 
+     * @param ids A string array of stream IDs. Limit: 100
+     * @param parameters A string array of parameters allow by Twitch. You have to add the parameterName=value in the array.
+     * @return 
      */
     public JSONObject getStreams(int first, @Nullable String before, @Nullable String after, @Nullable List<String> user_id,
             @Nullable List<String> user_login, @Nullable List<String> game_id, @Nullable List<String> language) throws JSONException, IllegalArgumentException {
         return this.getStreamsAsync(first, before, after, user_id, user_login, game_id, language).block();
     }
-
-    /**
-     * Gets information about active streams. Streams are returned sorted by number of current viewers, in descending order. Across multiple pages of
-     * results, there may be duplicate or missing streams, as viewers join and leave streams.
-     *
-     * @param first Maximum number of objects to return. Maximum: 100. Default: 20.
-     * @param before Cursor for backward pagination: tells the server where to start fetching the next set of results, in a multi-page response. The
-     * cursor value specified here is from the pagination response field of a prior query.
-     * @param after Cursor for forward pagination: tells the server where to start fetching the next set of results, in a multi-page response. The
-     * cursor value specified here is from the pagination response field of a prior query.
-     * @param user_id Returns streams broadcast by one or more specified user IDs. You can specify up to 100 IDs.
-     * @param user_login Returns streams broadcast by one or more specified user login names. You can specify up to 100 names.
-     * @param game_id Returns streams broadcasting a specified game ID. You can specify up to 100 IDs.
-     * @param language Stream language. You can specify up to 100 languages. A language value must be either the ISO 639-1 two-letter code for a
-     * supported stream language or "other".
-     * @return
-     * @throws JSONException
-     * @throws IllegalArgumentException
+    
+    /**
+     * Method that gets streams by their id.
+     * 
+     * @param id The id of the stream to get.
+     * @param parameters A string array of parameters allow by Twitch. You have to add the parameterName=value in the array.
+     * @return 
      */
     public Mono<JSONObject> getStreamsAsync(int first, @Nullable String before, @Nullable String after, @Nullable List<String> user_id,
             @Nullable List<String> user_login, @Nullable List<String> game_id, @Nullable List<String> language) throws JSONException, IllegalArgumentException {
@@ -808,30 +671,22 @@
             return this.handleRequest(RequestType.GET, endpoint);
         });
     }
-
-    /**
-     * Gets information about one or more specified Twitch users. Users are identified by optional user IDs and/or login name. If neither a user ID
-     * nor a login name is specified, the user is looked up by Bearer token. Note: The limit of 100 IDs and login names is the total limit. You can
-     * request, for example, 50 of each or 100 of one of them. You cannot request 100 of both.
-     *
-     * @param id User ID. Multiple user IDs can be specified. Limit: 100.
-     * @param login User login name. Multiple login names can be specified. Limit: 100.
-     * @return
-     * @throws JSONException
+    
+    /**
+     * Method that gets streams by their IDs.
+     * 
+     * @param ids The IDs of the streams to get. Limit: 100
+     * @return 
      */
     public JSONObject getUsers(@Nullable List<String> id, @Nullable List<String> login) throws JSONException {
         return this.getUsersAsync(id, login).block();
     }
 
     /**
-     * Gets information about one or more specified Twitch users. Users are identified by optional user IDs and/or login name. If neither a user ID
-     * nor a login name is specified, the user is looked up by Bearer token. Note: The limit of 100 IDs and login names is the total limit. You can
-     * request, for example, 50 of each or 100 of one of them. You cannot request 100 of both.
-     *
-     * @param id User ID. Multiple user IDs can be specified. Limit: 100.
-     * @param login User login name. Multiple login names can be specified. Limit: 100.
-     * @return
-     * @throws JSONException
+     * Method that gets streams by their ID.
+     * 
+     * @param id The id of the stream to get.
+     * @return 
      */
     public Mono<JSONObject> getUsersAsync(@Nullable List<String> id, @Nullable List<String> login) throws JSONException {
         String userIds = null;
@@ -859,28 +714,23 @@
             return this.handleRequest(RequestType.GET, endpoint);
         });
     }
-
-    /**
-     * Starts a commercial on a specified channel.
-     *
-     * @param broadcaster_id ID of the channel requesting a commercial.
-     * @param length Desired length of the commercial in seconds. Valid options are 30, 60, 90, 120, 150, 180.
-     * @return
-     * @throws JSONException
-     * @throws IllegalArgumentException
+    
+    /**
+     * Method that gets games by their type
+     * 
+     * @param type Either id or name
+     * @param games The list of games. Limit: 100
+     * @return 
      */
     public JSONObject startCommercial(String broadcaster_id, int length) throws JSONException, IllegalArgumentException {
         return this.startCommercialAsync(broadcaster_id, length).block();
     }
-
-    /**
-     * Starts a commercial on a specified channel.
-     *
-     * @param broadcaster_id ID of the channel requesting a commercial.
-     * @param length Desired length of the commercial in seconds. Valid options are 30, 60, 90, 120, 150, 180.
-     * @return
-     * @throws JSONException
-     * @throws IllegalArgumentException
+    
+    /**
+     * Method that gets games by their names.
+     * 
+     * @param gameNames A string array of game names. Limit: 100
+     * @return 
      */
     public Mono<JSONObject> startCommercialAsync(String broadcaster_id, int length) throws JSONException, IllegalArgumentException {
         if (broadcaster_id == null || broadcaster_id.isBlank()) {
@@ -900,6 +750,16 @@
         return this.handleMutatorAsync(endpoint + js.toString(), () -> {
             return this.handleRequest(RequestType.POST, endpoint, js.toString());
         });
+    }
+    
+    /**
+     * Method that gets a game by its name.
+     * 
+     * @param gameName The name of the game.
+     * @return 
+     */
+    public JSONObject getChannelEmotes(String broadcaster_id) throws JSONException, IllegalArgumentException {
+        return this.getChannelEmotesAsync(broadcaster_id).block();
     }
 
     /**
@@ -911,19 +771,6 @@
      * @throws JSONException
      * @throws IllegalArgumentException
      */
-    public JSONObject getChannelEmotes(String broadcaster_id) throws JSONException, IllegalArgumentException {
-        return this.getChannelEmotesAsync(broadcaster_id).block();
-    }
-
-    /**
-     * Gets all custom emotes for a specific Twitch channel including subscriber emotes, Bits tier emotes, and follower emotes. Custom channel emotes
-     * are custom emoticons that viewers may use in Twitch chat once they are subscribed to, cheered in, or followed the channel that owns the emotes.
-     *
-     * @param broadcaster_id The broadcaster whose emotes are being requested.
-     * @return
-     * @throws JSONException
-     * @throws IllegalArgumentException
-     */
     public Mono<JSONObject> getChannelEmotesAsync(String broadcaster_id) throws JSONException, IllegalArgumentException {
         if (broadcaster_id == null || broadcaster_id.isBlank()) {
             throw new IllegalArgumentException("broadcaster_id");
@@ -935,22 +782,22 @@
             return this.handleRequest(RequestType.GET, endpoint);
         });
     }
-
-    /**
-     * Gets all global emotes. Global emotes are Twitch-specific emoticons that every user can use in Twitch chat.
-     *
-     * @return
-     * @throws JSONException
+    
+    /**
+     * Method that gets games by their IDs.
+     * 
+     * @param gameIDs A string array of game IDs. Limit: 100
+     * @return 
      */
     public JSONObject getGlobalEmotes() throws JSONException {
         return this.getGlobalEmotesAsync().block();
     }
-
-    /**
-     * Gets all global emotes. Global emotes are Twitch-specific emoticons that every user can use in Twitch chat.
-     *
-     * @return
-     * @throws JSONException
+    
+    /**
+     * Method that gets a game by its ID.
+     * 
+     * @param gameID The Id of the game.
+     * @return 
      */
     public Mono<JSONObject> getGlobalEmotesAsync() throws JSONException {
         String endpoint = "/chat/emotes/global";
@@ -959,26 +806,25 @@
             return this.handleRequest(RequestType.GET, endpoint);
         });
     }
-
-    /**
-     * Retrieves the list of available Cheermotes, animated emotes to which viewers can assign Bits, to cheer in chat. Cheermotes returned are
-     * available throughout Twitch, in all Bits-enabled channels.
-     *
-     * @param broadcaster_id ID for the broadcaster who might own specialized Cheermotes.
-     * @return
-     * @throws JSONException
+    
+    /**
+     * Method that gets clips by type.
+     * 
+     * @param type Either broadcaster_id, game_id or id.
+     * @param clipIds A string array of clips, games, or channel IDs. Limit: 100
+     * @param parameters A string array of parameters allow by Twitch. You have to add the parameterName=value in the array.
+     * @return 
      */
     public JSONObject getCheermotes(@Nullable String broadcaster_id) throws JSONException {
         return this.getCheermotesAsync(broadcaster_id).block();
     }
-
-    /**
-     * Retrieves the list of available Cheermotes, animated emotes to which viewers can assign Bits, to cheer in chat. Cheermotes returned are
-     * available throughout Twitch, in all Bits-enabled channels.
-     *
-     * @param broadcaster_id ID for the broadcaster who might own specialized Cheermotes.
-     * @return
-     * @throws JSONException
+    
+    /**
+     * Method that gets clips from a broadcaster (channel).
+     * 
+     * @param channelId the ID of the broadcaster (channel).
+     * @param parameters A string array of parameters allow by Twitch. You have to add the parameterName=value in the array.
+     * @return 
      */
     public Mono<JSONObject> getCheermotesAsync(@Nullable String broadcaster_id) throws JSONException {
         String endpoint = "/bits/cheermotes" + this.qspValid("?broadcaster_id", broadcaster_id);
@@ -987,56 +833,25 @@
             return this.handleRequest(RequestType.GET, endpoint);
         });
     }
-
-    /**
-     * Gets video information by one or more video IDs, user ID, or game ID. For lookup by user or game, several filters are available that can be
-     * specified as query parameters. Each request must specify one or more video ids, one user_id, or one game_id. A request that uses video ids can
-     * not use any other parameter. If a game is specified, a maximum of 500 results are available.
-     *
-     * @param id ID of the video being queried. Limit: 100. If this is specified, you cannot use any of the other query parameters below.
-     * @param user_id ID of the user who owns the video.
-     * @param game_id ID of the game the video is of.
-     * @param first Number of values to be returned when getting videos by user or game ID. Limit: 100. Default: 20.
-     * @param before Cursor for backward pagination: tells the server where to start fetching the next set of results, in a multi-page response. The
-     * cursor value specified here is from the pagination response field of a prior query.
-     * @param after Cursor for forward pagination: tells the server where to start fetching the next set of results, in a multi-page response. The
-     * cursor value specified here is from the pagination response field of a prior query.
-     * @param language Language of the video being queried. Limit: 1. A language value must be either the ISO 639-1 two-letter code for a supported
-     * stream language or "other".
-     * @param period Period during which the video was created. Valid values: "all", "day", "week", "month". Default: "all".
-     * @param sort Sort order of the videos. Valid values: "time", "trending", "views". Default: "time".
-     * @param type Type of video. Valid values: "all", "upload", "archive", "highlight". Default: "all".
-     * @return
-     * @throws JSONException
-     * @throws IllegalArgumentException
+    
+    /**
+     * Method that gets clips from a broadcaster (channel).
+     * 
+     * @param channelId the ID of the broadcaster (channel).
+     * @return 
      */
     public JSONObject getVideos(@Nullable List<String> id, @Nullable String user_id, @Nullable String game_id, int first, @Nullable String before,
             @Nullable String after, @Nullable String language, @Nullable String period, @Nullable String sort, @Nullable String type)
             throws JSONException, IllegalArgumentException {
         return this.getVideosAsync(id, user_id, game_id, first, before, after, language, period, sort, type).block();
     }
-
-    /**
-     * Gets video information by one or more video IDs, user ID, or game ID. For lookup by user or game, several filters are available that can be
-     * specified as query parameters. Each request must specify one or more video ids, one user_id, or one game_id. A request that uses video ids can
-     * not use any other parameter. If a game is specified, a maximum of 500 results are available.
-     *
-     * @param id ID of the video being queried. Limit: 100. If this is specified, you cannot use any of the other query parameters below.
-     * @param user_id ID of the user who owns the video.
-     * @param game_id ID of the game the video is of.
-     * @param first Number of values to be returned when getting videos by user or game ID. Limit: 100. Default: 20.
-     * @param before Cursor for backward pagination: tells the server where to start fetching the next set of results, in a multi-page response. The
-     * cursor value specified here is from the pagination response field of a prior query.
-     * @param after Cursor for forward pagination: tells the server where to start fetching the next set of results, in a multi-page response. The
-     * cursor value specified here is from the pagination response field of a prior query.
-     * @param language Language of the video being queried. Limit: 1. A language value must be either the ISO 639-1 two-letter code for a supported
-     * stream language or "other".
-     * @param period Period during which the video was created. Valid values: "all", "day", "week", "month". Default: "all".
-     * @param sort Sort order of the videos. Valid values: "time", "trending", "views". Default: "time".
-     * @param type Type of video. Valid values: "all", "upload", "archive", "highlight". Default: "all".
-     * @return
-     * @throws JSONException
-     * @throws IllegalArgumentException
+    
+    /**
+     * Method that gets clips from a certain game.
+     * 
+     * @param gameId The ID of the game.
+     * @param parameters A string array of parameters allow by Twitch. You have to add the parameterName=value in the array.
+     * @return 
      */
     public Mono<JSONObject> getVideosAsync(@Nullable List<String> id, @Nullable String user_id, @Nullable String game_id, int first, @Nullable String before,
             @Nullable String after, @Nullable String language, @Nullable String period, @Nullable String sort, @Nullable String type)
@@ -1104,26 +919,23 @@
             return this.handleRequest(RequestType.GET, endpoint);
         });
     }
-
-    /**
-     * Retrieves a list of Twitch Teams of which the specified channel/broadcaster is a member.
-     *
-     * @param broadcaster_id User ID for a Twitch user.
-     * @return
-     * @throws JSONException
-     * @throws IllegalArgumentException
+    
+    /**
+     * Method that gets clips from a certain game.
+     * 
+     * @param gameId The ID of the game.
+     * @return 
      */
     public JSONObject getChannelTeams(String broadcaster_id) throws JSONException, IllegalArgumentException {
         return this.getChannelTeamsAsync(broadcaster_id).block();
     }
-
-    /**
-     * Retrieves a list of Twitch Teams of which the specified channel/broadcaster is a member.
-     *
-     * @param broadcaster_id User ID for a Twitch user.
-     * @return
-     * @throws JSONException
-     * @throws IllegalArgumentException
+    
+    /**
+     * Method that gets a bunch of clips by their IDs.
+     * 
+     * @param clipIds A string array of clip IDs. Limit: 100
+     * @param parameters A string array of parameters allow by Twitch. You have to add the parameterName=value in the array.
+     * @return 
      */
     public Mono<JSONObject> getChannelTeamsAsync(String broadcaster_id) throws JSONException, IllegalArgumentException {
         if (broadcaster_id == null || broadcaster_id.isBlank()) {
@@ -1136,28 +948,22 @@
             return this.handleRequest(RequestType.GET, endpoint);
         });
     }
-
-    /**
-     * Gets information for a specific Twitch Team. One of the two query parameters must be specified to return Team information.
-     *
-     * @param name Team name.
-     * @param id Team ID.
-     * @return
-     * @throws JSONException
-     * @throws IllegalArgumentException
+    
+    /**
+     * Method that gets a bunch of clips by their IDs.
+     * 
+     * @param clipIds A string array of clip IDs.
+     * @return 
      */
     public JSONObject getTeams(@Nullable String name, @Nullable String id) throws JSONException, IllegalArgumentException {
         return this.getTeamsAsync(name, id).block();
     }
-
-    /**
-     * Gets information for a specific Twitch Team. One of the two query parameters must be specified to return Team information.
-     *
-     * @param name Team name.
-     * @param id Team ID.
-     * @return
-     * @throws JSONException
-     * @throws IllegalArgumentException
+    
+    /**
+     * Method that gets a clip by its ID.
+     * 
+     * @param clipId The ID of the clip
+     * @return 
      */
     public Mono<JSONObject> getTeamsAsync(@Nullable String name, @Nullable String id) throws JSONException, IllegalArgumentException {
         if ((name == null || name.isBlank()) && (id == null || id.isBlank())) {
