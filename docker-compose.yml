#  
# Copyright (C) 2016-2020 phantombot.tv
#  
# This program is free software: you can redistribute it and/or modify
# it under the terms of the GNU General Public License as published by
# the Free Software Foundation, either version 3 of the License, or
# (at your option) any later version.
# 
# This program is distributed in the hope that it will be useful,
# but WITHOUT ANY WARRANTY; without even the implied warranty of
# MERCHANTABILITY or FITNESS FOR A PARTICULAR PURPOSE.  See the
# GNU General Public License for more details.
#  
# You should have received a copy of the GNU General Public License
# along with this program.  If not, see <http://www.gnu.org/licenses/>.
#

version: '3'
services:

  caddy:
    container_name: caddy
    image: caddy:latest
    ports:
      - 443:443
    restart: always
    depends_on:
      - phantombot
    volumes:
      - caddy_data:/data
      - caddy_config:/config
    command: [
      "caddy",
      "reverse-proxy",
      "--from",
      "${DOMAIN:-localhost}",
      "--to",
      "phantombot-nightly:25000"
    ]

  phantombot:
    # build: 
    #   context: .
    #   dockerfile: Dockerfile
    #   args:
    #     PROJECT_VERSION: $PROJECT_VERSION
    #     TARGETPLATFORM: ${TARGETPLATFORM:-linux/amd64}
    container_name: phantombot-nightly
    image: gmt2001/phantombot-nightly:latest
    restart: always
    volumes:
      - /opt/PhantomBot/addons
      - /opt/PhantomBot/config
      - /opt/PhantomBot/dbbackup
      - /opt/PhantomBot/logs
      - /opt/PhantomBot/scripts/custom
      - /opt/PhantomBot/scripts/discord/custom
      - /opt/PhantomBot/scripts/lang/custom
    environment:
      # ------ Override any botlogin.txt variable here, with the PHANTOMBOT_ prefix
      # Twitch bot user (Required)
<<<<<<< HEAD
      - PHANTOMBOT_USER=
      # Twitch bot user OAuth token (https://phantombot.github.io/PhantomBot/oauth/) (Required)
      - PHANTOMBOT_OAUTH=
      # Twitch caster channel OAuth token (https://phantombot.github.io/PhantomBot/oauth/)
      # - PHANTOMBOT_APIOAUTH=
=======
      PHANTOMBOT_USER:
      # Twitch bot user OAuth token (https://twitchapps.com/tmi/) (Required)
      PHANTOMBOT_OAUTH:
      # Twitch caster channel OAuth token (https://phantombot.tv/oauth/)
      PHANTOMBOT_APIOAUTH:
>>>>>>> ca4aa2ae
      # Twitch caster channel (Required)
      PHANTOMBOT_CHANNEL:
      # Webinterface username
      PHANTOMBOT_PANELUSER:
      # Webinterface password
      PHANTOMBOT_PANELPASSWORD:

volumes:
  caddy_data:
  caddy_config:<|MERGE_RESOLUTION|>--- conflicted
+++ resolved
@@ -59,19 +59,11 @@
     environment:
       # ------ Override any botlogin.txt variable here, with the PHANTOMBOT_ prefix
       # Twitch bot user (Required)
-<<<<<<< HEAD
-      - PHANTOMBOT_USER=
-      # Twitch bot user OAuth token (https://phantombot.github.io/PhantomBot/oauth/) (Required)
-      - PHANTOMBOT_OAUTH=
-      # Twitch caster channel OAuth token (https://phantombot.github.io/PhantomBot/oauth/)
-      # - PHANTOMBOT_APIOAUTH=
-=======
       PHANTOMBOT_USER:
       # Twitch bot user OAuth token (https://twitchapps.com/tmi/) (Required)
       PHANTOMBOT_OAUTH:
       # Twitch caster channel OAuth token (https://phantombot.tv/oauth/)
       PHANTOMBOT_APIOAUTH:
->>>>>>> ca4aa2ae
       # Twitch caster channel (Required)
       PHANTOMBOT_CHANNEL:
       # Webinterface username
