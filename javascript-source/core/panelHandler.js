/*
 * Copyright (C) 2016-2021 phantombot.github.io/PhantomBot
 *
 * This program is free software: you can redistribute it and/or modify
 * it under the terms of the GNU General Public License as published by
 * the Free Software Foundation, either version 3 of the License, or
 * (at your option) any later version.
 *
 * This program is distributed in the hope that it will be useful,
 * but WITHOUT ANY WARRANTY; without even the implied warranty of
 * MERCHANTABILITY or FITNESS FOR A PARTICULAR PURPOSE.  See the
 * GNU General Public License for more details.
 *
 * You should have received a copy of the GNU General Public License
 * along with this program.  If not, see <http://www.gnu.org/licenses/>.
 */

// Only tracks data for now.
(function () {
    /*
     * @function addObjectToArray
     *
     * @param {String} table
     * @param {String} key
     * @param {String} type
     * @param {Object} object
     */
    function addObjectToArray(table, key, type, object) {
        var array = ($.inidb.exists(table, key) ? JSON.parse($.inidb.get(table, key)) : []);

        // Make sure it is an array.
        if (object.type === undefined) {
            object.type = type;
        }

        // Add the object to the array.
        array.push(object);

        // Only keep 50 objects in the array.
        if (array.length > 50) {
            // Sort for newer events
            /*array.sort(function (a, b) {
                var d1 = new Date(a.date);
                var d2 = new Date(b.date);
                return d1 - d2;
            });*/

            // Remove old events.
            array = array.slice(array.length - 50);
        }

        // Save it.
        saveObject(table, key, array);
    }

    /*
     * @function saveObject
     *
     * @param {String} table
     * @param {String} key
     * @param {Object} object
     */
    function saveObject(table, key, object) {
        $.inidb.set(table, key, JSON.stringify(object, function (key, value) {
            try {
                if (value.getClass() !== null) {
                    switch (value) {
                        case value instanceof java.lang.Number:
                            return parseInt(value);
                        case value instanceof java.lang.Boolean:
                            return value.booleanValue();
                        default:
                            return (value + '');
                    }
                }
            } catch (e) {
                // Ignore
            }
            return value;
        }));
    }

    /*
     * @function getFormatedUptime
     */
    function getFormatedUptime() {
        var streamUptimeMinutes = parseInt($.getStreamUptimeSeconds($.channelName) / 60),
                hours = parseInt(streamUptimeMinutes / 60),
                minutes = (parseInt(streamUptimeMinutes % 60) < 10 ? '0' + parseInt(streamUptimeMinutes % 60) : parseInt(streamUptimeMinutes % 60)),
                timestamp = hours + ':' + minutes;

        return timestamp;
    }

    /*
     * @function updateStreamData
<<<<<<< HEAD
     */
    function updateStreamData() {
        saveObject('panelData', 'stream', {
            'communities': $.twitchcache.getCommunities().join(','),
            'views': $.twitchcache.getViews() + '',
            'followers': $.getFollows($.channelName),
            'viewers': $.getViewers($.channelName),
            'title': $.getStatus($.channelName),
            'isLive': $.isOnline($.channelName),
            'game': $.getGame($.channelName),
            'uptime': getFormatedUptime(),
            'chatters': $.users.length,
        });
    }

    /*
     * @event twitchOnline
     */
    $.bind('twitchOnline', function () {
        updateStreamData();
    });

    /*
     * @event twitchOffline
     */
    $.bind('twitchOffline', function () {
        updateStreamData();
    });

    /*
     * @event twitchFollow
     */
    $.bind('twitchFollow', function (event) {
        addObjectToArray('panelData', 'data', 'Follower', {
            'username': event.getFollower(),
            'date': event.getFollowDate()
        });
    });

    /*
     * @event bits
     */
    $.bind('twitchBits', function (event) {
        addObjectToArray('panelData', 'data', 'Bits', {
            'username': event.getUsername(),
            'amount': event.getBits(),
            'date': $.systemTime(),
            'message': event.getMessage()
        });
    });
=======
	 */
	function updateStreamData() {
		saveObject('panelData', 'stream', {
			'views'      : $.twitchcache.getViews() + '',
			'followers'  : $.getFollows($.channelName),
			'viewers'    : $.getViewers($.channelName),
			'title'      : $.getStatus($.channelName),
			'isLive'     : $.isOnline($.channelName),
			'game'       : $.getGame($.channelName),
			'uptime'     : getFormatedUptime(),
			'chatters'   : $.users.length,
		});
	}

	/*
	 * @event twitchOnline
	 */
	$.bind('twitchOnline', function() {
		updateStreamData();
	});

	/*
	 * @event twitchOffline
	 */
	$.bind('twitchOffline', function() {
		updateStreamData();
	});

	/*
	 * @event twitchFollow
	 */
	$.bind('twitchFollow', function(event) {
		addObjectToArray('panelData', 'data', 'Follower', {
			'username': event.getFollower(),
			'date'    : $.systemTime()
		});
	});

	/*
	 * @event bits
	 */
	$.bind('twitchBits', function(event) {
		addObjectToArray('panelData', 'data', 'Bits', {
			'username': event.getUsername(),
			'amount'  : event.getBits(),
			'date'    : $.systemTime()
		});
	});
>>>>>>> 1847bb95

    /*
     * @event twitchHosted
     */
    $.bind('twitchHosted', function (event) {
        addObjectToArray('panelData', 'data', 'Host', {
            'username': event.getHoster(),
            'viewers': event.getUsers(),
            'date': $.systemTime(),
            'isAuto': false
        });
    });

    /*
     * @event twitchSubscriber
     */
    $.bind('twitchSubscriber', function (event) {
        addObjectToArray('panelData', 'data', 'Subscriber', {
            'username': event.getSubscriber(),
            'date': $.systemTime(),
            'isReSub': false,
            'months': 0,
            'tier': event.getPlan() / 1000,
            'message': event.getMessage()
        });
    });

    /*
     * @event twitchPrimeSubscriber
     */
    $.bind('twitchPrimeSubscriber', function (event) {
        addObjectToArray('panelData', 'data', 'Prime ' + (event.getMonths() > 1 ? 'Re' : '') +'Subscriber', {
            'username': event.getSubscriber(),
            'date': $.systemTime(),
            'isReSub': false,
            'months': event.getMonths(),
            'tier': 1
        });
    });

    /*
     * @event twitchReSubscriber
     */
    $.bind('twitchReSubscriber', function (event) {
        addObjectToArray('panelData', 'data', 'ReSubscriber', {
            'username': event.getReSubscriber(),
            'months': event.getMonths(),
            'date': $.systemTime(),
            'isReSub': true,
            'tier': event.getPlan() / 1000,
            'message': event.getMessage()
        });
    });

    /*
     * @event twitchSubscriptionGift
     */
    $.bind('twitchSubscriptionGift', function (event) {
        addObjectToArray('panelData', 'data', 'Gifted Subscription', {
            'recipient': event.getRecipient(),
            'username': event.getUsername(),
            'months': event.getMonths(),
            'date': $.systemTime(),
            'isReSub': (parseInt(event.getMonths()) > 1),
            'tier': event.getPlan() / 1000
        });
    });

    /*
     * @event twitchMassSubscriptionGifted
     */
    $.bind('twitchMassSubscriptionGifted', function (event) {
        addObjectToArray('panelData', 'data', 'Mass Gifted Subscription', {
            'username': event.getUsername(),
            'amount': event.getAmount(),
            'date': $.systemTime(),
            'tier': event.getPlan() / 1000
        });
    });

    /*
     * @event twitchAnonymousSubscriptionGift
     */
    $.bind('twitchAnonymousSubscriptionGift', function (event) {
        addObjectToArray('panelData', 'data', 'Anonymous Gifted Subscription', {
            'recipient': event.getRecipient(),
            'months': event.getMonths(),
            'date': $.systemTime(),
            'isReSub': (parseInt(event.getMonths()) > 1),
            'tier': event.getPlan() / 1000
        });
    });

    /*
     * @event twitchMassAnonymousSubscriptionGifted
     */
    $.bind('twitchMassAnonymousSubscriptionGifted', function (event) {
        addObjectToArray('panelData', 'data', 'Anonymous Mass Gifted Subscription', {
            'amount': event.getAmount(),
            'date': $.systemTime(),
            'tier': event.getPlan() / 1000
        });
    });

    /*
     * @event twitchRaid
     */
    $.bind('twitchRaid', function (event) {
        addObjectToArray('panelData', 'data', 'Raid', {
            'username': event.getUsername(),
            'viewers': event.getViewers(),
            'date': $.systemTime()
        });
    });

    /*
     * @event tipeeeStreamDonation
     */
    $.bind('tipeeeStreamDonation', function (event) {
        var data = JSON.parse(event.getJsonString());
        addObjectToArray('panelData', 'data', 'Tip', {
            'username': data.parameters.username,
            'amount': data.parameters.amount.toFixed(2),
            'currency': data.parameters.currency,
            'date': $.systemTime(),
            'message': data.parameters.message
        });
    });

    /*
     * @event streamElementsDonation
     */
    $.bind('streamElementsDonation', function (event) {
        var data = JSON.parse(event.getJsonString());
        addObjectToArray('panelData', 'data', 'Tip', {
            'username': data.donation.user.username,
            'amount': data.donation.amount.toFixed(2),
            'currency': data.donation.currency,
            'date': $.systemTime(),
            'message': data.donation.message
        });
    });

    /*
     * @event streamLabsDonation
     */
    $.bind('streamLabsDonation', function (event) {
        var data = JSON.parse(event.getJsonString());
        addObjectToArray('panelData', 'data', 'Tip', {
            'username': data.name,
            'amount': parseFloat(data.amount).toFixed(2),
            'currency': data.currency,
            'date': $.systemTime(),
            'message': data.message
        });
    });

    // Interval that updates stream data.
    setInterval(updateStreamData, 2e4);
})();<|MERGE_RESOLUTION|>--- conflicted
+++ resolved
@@ -94,11 +94,9 @@
 
     /*
      * @function updateStreamData
-<<<<<<< HEAD
      */
     function updateStreamData() {
         saveObject('panelData', 'stream', {
-            'communities': $.twitchcache.getCommunities().join(','),
             'views': $.twitchcache.getViews() + '',
             'followers': $.getFollows($.channelName),
             'viewers': $.getViewers($.channelName),
@@ -145,56 +143,6 @@
             'message': event.getMessage()
         });
     });
-=======
-	 */
-	function updateStreamData() {
-		saveObject('panelData', 'stream', {
-			'views'      : $.twitchcache.getViews() + '',
-			'followers'  : $.getFollows($.channelName),
-			'viewers'    : $.getViewers($.channelName),
-			'title'      : $.getStatus($.channelName),
-			'isLive'     : $.isOnline($.channelName),
-			'game'       : $.getGame($.channelName),
-			'uptime'     : getFormatedUptime(),
-			'chatters'   : $.users.length,
-		});
-	}
-
-	/*
-	 * @event twitchOnline
-	 */
-	$.bind('twitchOnline', function() {
-		updateStreamData();
-	});
-
-	/*
-	 * @event twitchOffline
-	 */
-	$.bind('twitchOffline', function() {
-		updateStreamData();
-	});
-
-	/*
-	 * @event twitchFollow
-	 */
-	$.bind('twitchFollow', function(event) {
-		addObjectToArray('panelData', 'data', 'Follower', {
-			'username': event.getFollower(),
-			'date'    : $.systemTime()
-		});
-	});
-
-	/*
-	 * @event bits
-	 */
-	$.bind('twitchBits', function(event) {
-		addObjectToArray('panelData', 'data', 'Bits', {
-			'username': event.getUsername(),
-			'amount'  : event.getBits(),
-			'date'    : $.systemTime()
-		});
-	});
->>>>>>> 1847bb95
 
     /*
      * @event twitchHosted
