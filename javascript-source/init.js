/*
 * Copyright (C) 2016-2022 phantombot.github.io/PhantomBot
 *
 * This program is free software: you can redistribute it and/or modify
 * it under the terms of the GNU General Public License as published by
 * the Free Software Foundation, either version 3 of the License, or
 * (at your option) any later version.
 *
 * This program is distributed in the hope that it will be useful,
 * but WITHOUT ANY WARRANTY; without even the implied warranty of
 * MERCHANTABILITY or FITNESS FOR A PARTICULAR PURPOSE.  See the
 * GNU General Public License for more details.
 *
 * You should have received a copy of the GNU General Public License
 * along with this program.  If not, see <http://www.gnu.org/licenses/>.
 */

/*
 * init.js
 * This scripts handles all events and most things for the scripts.
 */
/* global $api, Packages, java, $script */

(function () {
    var isReady = false,
            modules = [],
            hooks = [];

    /*
     * @class Module
     *
     * @param {String}  scriptName
     * @param {Object}  script
     * @param {Boolean} isEnabled
     */
    function Module(scriptName, script, isEnabled) {
        this.scriptName = scriptName;
        this.isEnabled = isEnabled;
        this.script = script;

        this.getModuleName = function () {
            return this.scriptName.match(/((\w+)\.js)$/)[2];
        };
    }

    /*
     * @class Hook
     *
     * @param {String}   scriptName
     * @param {String}   hookName
     * @param {Function} handler
     */
    function Hook(scriptName, hookName, handler, scriptPath) {
        hookName = $api.formatEventName(hookName) + '';
        this.scriptName = scriptName;
        this.hookName = hookName;
        this.handler = handler;
        this.scriptPath = scriptPath;
    }

    /*
     * @class HookHandler
     *
     * @param {String} hookName
     */
    function HookHandler(hookName) {
        this.hookName = hookName;
        this.handlers = [];
    }

    /*
     * @function consoleLn
     *
     * @param {String} message
     */
    function consoleLn(message) {
        Packages.com.gmt2001.Console.out.println(java.util.Objects.toString(message));
    }

    /*
     * @function consoleDebug
     *
     * @param {String} message
     */
    function consoleDebug(message) {
        if (Packages.tv.phantombot.PhantomBot.getEnableDebugging()) {
            try {
                throw new Error();
            } catch (ex) {
                Packages.com.gmt2001.Console.debug.printlnRhino(java.util.Objects.toString('[' + ex.stack.split('\n')[1].trim() + '] ' + message));
            }
        }
    }

    /*
     * @function generateJavaTrampolines
     */
    function generateJavaTrampolines() {
        var name,
                isJavaProperty = function (name) {
                    var blacklist = ['getClass', 'equals', 'notify', 'class', 'hashCode', 'toString', 'wait', 'notifyAll'];

                    return (blacklist[name] !== undefined);
                },
                generateTrampoline = function (obj, name) {
                    return function () {
                        var args = [$script];

                        for (var i = 0; i < arguments.length; i++) {
                            args.push(arguments[i]);
                        }

                        obj[name].save(obj, args);
                    };
                };

        for (name in $api) {
            if (!isJavaProperty(name)) {
                if (typeof $api[name] === 'function') {
                    $[name] = generateTrampoline($api, name);
                } else {
                    $[name] = $api[name];
                }
            }
        }
    }

    /*
     * @function loadScript
     *
     * @param {String}  scriptName
     * @param {Boolean} force
     * @param {Boolean} silent
     */
    function loadScript(scriptName, force, silent) {
        if (!isModuleLoaded(scriptName) || force) {
            if (scriptName.endsWith('.js')) {
                try {
                    var enabled,
                            script;

                    if ($api.getScript($script, scriptName) !== null) {
                        script = $api.reloadScriptR($script, scriptName);
                    } else {
                        script = $api.loadScriptR($script, scriptName);
                    }

                    enabled = $.getSetIniDbBoolean('modules', scriptName, true);

                    modules[scriptName] = new Module(scriptName, script, enabled);

                    if (!silent) {
                        consoleLn('Loaded module: ' + scriptName.replace(/\.\//g, '') + ' (' + (enabled ? 'Enabled' : 'Disabled') + ')');
                    }
                } catch (ex) {
                    consoleLn('Failed loading "' + scriptName + '": ' + ex);
                }
            }
        }
    }

    /*
     * @function loadScriptRecursive
     *
     * @param {String}  path
     * @param {Boolean} silent
     * @param {Boolean} force
     */
    function loadScriptRecursive(path, silent, force) {
        var files = $.findFiles('./scripts/' + path, ''),
                i;

        for (i in files) {
            files[i] = $.jsString(files[i]);
            if (path === '.') {
                if (files[i] === 'lang' || files[i] === 'discord' || files[i] === 'init.js') {
                    continue;
                }
            }

            if ($.isDirectory('./scripts/' + path + '/' + files[i])) {
                loadScriptRecursive(path + '/' + files[i], silent, (force && path !== './core' && path !== './discord/core' ? force : false));
            } else {
                loadScript(path + '/' + files[i], (force && path !== './core' && path !== './discord/core' ? force : false), silent);
            }
        }
    }


    /*
     * @function isModuleEnabled
     *
     * @param  {String} scriptName
     * @return {Boolean}
     */
    function isModuleEnabled(scriptName) {
        return (modules[scriptName] !== undefined ? modules[scriptName].isEnabled : false);
    }

    /*
     * @function isModuleLoaded
     *
     * @param  {String} scriptName
     * @return {Boolean}
     */
    function isModuleLoaded(scriptName) {
        return (modules[scriptName] !== undefined);
    }

    /*
     * @function getModule
     *
     * @param  {String} scriptName
     * @return {Object}
     */
    function getModule(scriptName) {
        return modules[scriptName];
    }

    /*
     * @function getHook
     *
     * @param  {String} scriptName
     * @param  {String} hookName
     * @return {Object}
     */
    function getHook(scriptName, hookName) {
        hookName = $api.formatEventName(hookName) + '';
        return (hooks[hookName] !== undefined ? hooks[hookName].handlers[getHookIndex(scriptName, hookName)] : null);
    }

    /*
     * @function getHookIndex
     *
     * @param  {String} scriptName
     * @param  {String} hookName
     * @return {Number}
     */
    function getHookIndex(scriptName, hookName) {
        hookName = $api.formatEventName(hookName) + '';
        var hook = hooks[hookName],
                i;

        if (hook !== undefined) {
            for (i in hook.handlers) {
                if (hook.handlers[i].scriptName.equalsIgnoreCase(scriptName)) {
                    return i;
                }
            }
        }
        return -1;
    }

    /*
     * @function addHook
     *
     * @param {String}   hookName
     * @param {Function} handler
     */
    function addHook(hookName, handler) {
        hookName = $api.formatEventName(hookName) + '';
        var scriptName = $.replace($.replace($script.getPath(), '\\', '/'), './scripts/', ''),
                i = getHookIndex(scriptName, hookName);

        if (hookName !== 'initReady' && $api.exists(hookName) === false) {
            Packages.com.gmt2001.Console.err.printlnRhino('[addHook()@init.js:254] Failed to register hook "' + hookName + '" since there is no such event.');
        } else if (i !== -1) {
            hooks[hookName].handlers[i].handler = handler;
        } else {
            if (hooks[hookName] === undefined) {
                hooks[hookName] = new HookHandler(hookName);
            }
            hooks[hookName].handlers.push(new Hook(scriptName, hookName, handler, $script.getRealFileName()));
        }
    }

    /*
     * @function hookName
     *
     * @param {String} hookName
     */
    function removeHook(hookName) {
        hookName = $api.formatEventName(hookName) + '';
        var scriptName = $.replace($.replace($script.getPath(), '\\', '/'), './scripts/', ''),
                i = getHookIndex(scriptName, hookName);

        if (hooks[hookName] !== undefined) {
            hooks[hookName].handlers.splice(i, 1);
        }
    }

    /*
     * @function callHook
     *
     * @param {String}  hookName
     * @param {Object}  event
     * @param {Boolean} force
     */
    function callHook(hookName, event, force) {
        hookName = $api.formatEventName(hookName) + '';
        var hook = hooks[hookName],
                i;

        if (hook === undefined) {
            return;
        }

        if (hookName === 'command') {
            i = getHookIndex($.getCommandScript(event.getCommand()), hookName);

            try {
                hook.handlers[i].handler(event);
            } catch (ex) {
                var errmsg;
                try {
                    errmsg = 'Error with Event Handler [' + hookName + '] Script [' + hook.handlers[i].scriptPath + '] Stacktrace [' + ex.stack.trim().replace(/\r/g, '').split('\n').join(' > ').replace(/anonymous\(\)@|callHook\(\)@/g, '') + '] Exception [' + ex + ']';
                } catch (ex2) {
                    errmsg = 'Error with Event Handler [' + hookName + '] Script [' + hook.handlers[i].scriptPath + ']';
                }
                $.log.error(errmsg);
                if (ex.javaException !== undefined) {
                    $.consoleLn("Sending stack trace to error log...");
                    Packages.com.gmt2001.Console.err.printStackTrace(ex.javaException, errmsg);
                } else {
                    try {
                        Packages.com.gmt2001.Console.err.printStackTrace(ex, errmsg);
                    } catch (ex3) {
                    }
                }
            }
        } else {
            for (i in hook.handlers) {
                if (isModuleEnabled(hook.handlers[i].scriptName) || force) {
                    try {
                        hook.handlers[i].handler(event);
                    } catch (ex) {
                        var errmsg;
                        try {
                            errmsg = 'Error with Event Handler [' + hookName + '] Script [' + hook.handlers[i].scriptPath + '] Stacktrace [' + ex.stack.trim().replace(/\r/g, '').split('\n').join(' > ').replace(/anonymous\(\)@|callHook\(\)@/g, '') + '] Exception [' + ex + ']';
                        } catch (ex2) {
                            errmsg = 'Error with Event Handler [' + hookName + '] Script [' + hook.handlers[i].scriptPath + ']';
                        }
                        $.log.error(errmsg);
                        if (ex.javaException !== undefined) {
                            $.consoleLn("Sending stack trace to error log...");
                            Packages.com.gmt2001.Console.err.printStackTrace(ex.javaException, errmsg);
                        } else {
                            try {
                                Packages.com.gmt2001.Console.err.printStackTrace(ex, errmsg);
                            } catch (ex3) {
                            }
                        }
                    }
                }
            }
        }
    }

    /*
     * @function init - Loads everything for the scripts.
     */
    function init() {
        // Do not print a line to the console for each module (script) that is loaded.
        var silentScriptsLoad = Packages.tv.phantombot.PhantomBot.getSilentScriptsLoad().toString().equals('true');

        // Generate JavaScript trampolines for Java functions.
        generateJavaTrampolines();
        // Register events.
        events();

        if (silentScriptsLoad) {
            consoleLn('Loading modules...');
        }

        // Load all core modules.
        loadScript('./core/misc.js', false, silentScriptsLoad);
        loadScript('./core/fileSystem.js', false, silentScriptsLoad);
<<<<<<< HEAD
        loadScript('./core/lang.js', false, silentScriptsLoad);
        loadScript('./core/jsTimers.js', false, silentScriptsLoad);
        loadScript('./core/updates.js', false, silentScriptsLoad);
        loadScript('./core/permissions.js', false, silentScriptsLoad);
        loadScript('./core/commandRegister.js', false, silentScriptsLoad);
        loadScript('./core/commandTags.js', false, silentScriptsLoad);
        loadScript('./core/chatModerator.js', false, silentScriptsLoad);
=======
        loadScript('./core/updates.js', false, silentScriptsLoad);
        loadScript('./core/jsTimers.js', false, silentScriptsLoad);
        loadScript('./core/commandTags.js', false, silentScriptsLoad);
        loadScript('./core/chatModerator.js', false, silentScriptsLoad);
        loadScript('./core/lang.js', false, silentScriptsLoad);
>>>>>>> 0cb8f25d
        loadScript('./core/commandPause.js', false, silentScriptsLoad);
        loadScript('./core/logging.js', false, silentScriptsLoad);
        loadScript('./core/whisper.js', false, silentScriptsLoad);
        loadScript('./core/commandCoolDown.js', false, silentScriptsLoad);
        loadScript('./core/keywordCoolDown.js', false, silentScriptsLoad);
        loadScript('./core/patternDetector.js', false, silentScriptsLoad);

        // Load all the other modules.
        loadScriptRecursive('.', silentScriptsLoad);

        // Load Discord modules if need be.
        if (!$.hasDiscordToken) {
            loadScript('./discord/core/misc.js', false, silentScriptsLoad);
            loadScript('./discord/core/accountLink.js', false, silentScriptsLoad);
            loadScript('./discord/core/patternDetector.js', false, silentScriptsLoad);
            loadScript('./discord/core/moderation.js', false, silentScriptsLoad);
            loadScript('./discord/core/registerCommand.js', false, silentScriptsLoad);
            loadScript('./discord/core/accountLink.js', false, silentScriptsLoad);
            loadScript('./discord/core/commandCooldown.js', false, silentScriptsLoad);

            // Load the other discord modules
            loadScriptRecursive('./discord', silentScriptsLoad);
            // Mark that we are using Discord.
            // This is used by the new panel.
            $.inidb.set('panelData', 'hasDiscord', 'true');
        } else {
            $.inidb.set('panelData', 'hasDiscord', 'false');
        }

        if (silentScriptsLoad) {
            consoleLn('Modules have been loaded.');
        }
        $.log.event('Bot modules loaded. Initializing main functions...');

        // Register custom commands.
        $.addComRegisterCommands();
        $.addComRegisterAliases();

        consoleLn('');

        if ($.isNightly) {
            consoleLn('PhantomBot Nightly Build - No Support is Provided');
            consoleLn('Please report bugs including the date of the Nightly Build and Repo Version to:');
            consoleLn('https://discord.gg/YKvMd78');
        } else if ($.isPrerelease) {
            consoleLn('PhantomBot Pre-Release Build - Please Report Bugs and Issues Found');
            consoleLn('When reporting bugs or issues, please remember to say that this is a pre-release build.');
        } else {
            consoleLn('For support please visit: https://discord.gg/YKvMd78');
        }
        consoleLn('');
    }

    /*
     * @function events - registers all events with the core.
     */
    function events() {
        // Load all API events.

        var loadedHooks = [];
        /*
         * @event ircModeration
         */
        $api.on($script, 'ircModeration', function (event) {
            $.performModeration(event);
        });
        loadedHooks.push('ircModeration');

        /*
         * @event ircChannelUserMode
         */
        $api.on($script, 'ircChannelUserMode', function (event) {
            callHook('ircChannelUserMode', event, false);

            if (event.getUser().equalsIgnoreCase($.botName) && event.getMode().equalsIgnoreCase('O')) {
                if (event.getAdd().toString().equals('true')) {
                    if (isReady === false) {
                        isReady = true;
                        // Bot is now ready.
                        consoleLn($.botName + ' ready!');
                        // Call the initReady event.
                        callHook('initReady', null, false);
                    }
                }
            }
        });
        loadedHooks.push('ircChannelUserMode');

        /*
         * @event command
         */
        $api.on($script, 'command', function (event) {
            var sender = event.getSender(),
                command = event.getCommand(),
                args = event.getArgs(),
                subCommand = $.getSubCommandFromArguments(command, args),
                isMod = $.checkUserPermission(sender, event.getTags(), $.PERMISSION.Mod);

            if (isReady === false && command.equalsIgnoreCase($.botName) && args[0].equalsIgnoreCase('moderate')) {
                Packages.tv.phantombot.PhantomBot.instance().getSession().getModerationStatus();
            }

            // Check if the command exists or if the module is disabled.
            if (!$.commandExists(command) || !isModuleEnabled($.getCommandScript(command))) {
                return;
            }

            // Check if the command has an alias.
            if ($.aliasExists(command)) {
                var alias = $.getIniDbString('aliases', command),
                    aliasCommand,
                    aliasArguments,
                    subcmd,
                    parts;

                if (alias.indexOf(';') === -1) {
                    parts = alias.split(' ');
                    aliasCommand = parts.shift();
                    aliasArguments = parts.join(' ');

                    $.command.run(sender, aliasCommand, aliasArguments + ' ' + args.join(' '), event.getTags());
                } else {
                    parts = alias.split(';');

                    for (var i = 0; i < parts.length; i++) {
                        subcmd = parts[i].split(' ');
                        aliasCommand = subcmd.shift();
                        aliasArguments = subcmd.join(' ');

                        $.command.run(sender, aliasCommand, aliasArguments + ' ' + args.join(' '), event.getTags());
                    }
                }
                return;
            }

            // Check the command permission.
            if ($.permCom(sender, command, subCommand, event.getTags()) !== 0) {
                $.sayWithTimeout($.whisperPrefix(sender) + $.lang.get('cmd.perm.404', (!$.subCommandExists(command, subCommand) ? $.getCommandGroupName(command) : $.getSubCommandGroupName(command, subCommand))), $.getIniDbBoolean('settings', 'permComMsgEnabled', false));
                //consoleDebug('Command !' + command + ' was not sent due to the user not having permission for it.');
                $.consoleLn('Command !' + command + ' was not sent due to the user not having permission for it.');
                return;
            }

            // Check the command cost.
            if ($.priceCom(sender, command, subCommand, isMod) === 1) {
                $.sayWithTimeout($.whisperPrefix(sender) + $.lang.get('cmd.needpoints', $.getPointsString($.getCommandPrice(command, subCommand, ''))), $.getIniDbBoolean('settings', 'priceComMsgEnabled', false));
                consoleDebug('Command !' + command + ' was not sent due to the user not having enough points.');
                return;
            }

            // Check the command cooldown.
            var cooldownDuration,
                isGlobalCooldown,
                cooldownCommand = command;

            if (args.length === 1 && $.coolDown.exists(cooldownCommand + ' ' + args[0])) {
                cooldownCommand += ' ' + args[0];
            }
            if (args.length > 1 && $.coolDown.exists(cooldownCommand + ' ' + args[1])) {
                cooldownCommand += ' ' + args[1];
            } 

            [cooldownDuration, isGlobalCooldown] = $.coolDown.get(cooldownCommand, sender, isMod);

            if (cooldownDuration > 0) {
                consoleDebug('Command ! ' + command + ' was not sent due to it being on cooldown ' + (isGlobalCooldown ? 'globally' : 'for user' + sender) + '.');
                if ($.getIniDbBoolean('settings', 'coolDownMsgEnabled')) {
                    if (isGlobalCooldown) {
                        $.sayWithTimeout($.whisperPrefix(sender) + $.lang.get('init.cooldown.msg.global', command, cooldownDuration), true);
                        
                    } else {
                        $.say($.whisperPrefix(sender) + $.lang.get('init.cooldown.msg.user', command, cooldownDuration));
                    }
                }
                return;
            }

            // Call the command function.
            callHook('command', event, false);

            // Decrease or add points after the command is sent to not slow anything down.
            if ($.priceCom(sender, command, subCommand, isMod) === 0) {
                $.inidb.decr('points', sender, $.getCommandPrice(command, subCommand, ''));
            }

            if ($.payCom(command) === 0) {
                $.inidb.incr('points', sender, $.getCommandPay(command));
            }
        });
        loadedHooks.push('command');

        /*
         * @event discordChannelCommand
         */
        $api.on($script, 'discordChannelCommand', function (event) {
            var username = event.getUsername(),
                    command = event.getCommand(),
                    user = event.getDiscordUser(),
                    channelName = event.getChannel(),
                    channelId = event.getChannelId(),
                    isAdmin = event.isAdmin(),
                    senderId = event.getSenderId(),
                    args = event.getArgs();

            if ($.discord.commandExists(command) === false && ($.discord.aliasExists(command) === false || $.discord.aliasExists(command) === true && $.discord.commandExists($.discord.getCommandAlias(command)) === false)) {
                return;
            }

            if ($.discord.aliasExists(command) === true) {
                command = event.setCommand($.discord.getCommandAlias(command));
            }

            // Check permissions.
            var perm = $.discord.permCom(command, (args[0] !== undefined && $.discord.subCommandExists(command, args[0].toLowerCase()) ? args[0].toLowerCase() : ''));
            var hasPerms = false;

            // If more permissions are added, we'll have to use a loop here.
            if (perm.permissions.length > 0 && perm.permissions[0].selected.equals('true') && isAdmin === true) {
                hasPerms = true;
            } else if (perm.roles.length > 0 && (perm.roles[0].indexOf('0') !== -1 || perm.roles[0].indexOf($.discordAPI.getGuild().getId().asString()) !== -1)) {
                hasPerms = true;
            } else {
                for (var i = 0; i < perm.roles.length; i++) {
                    if (user.getRoleIds().contains($.discordAPI.getRoleByID(perm.roles[i]).getId()) === true) {
                        hasPerms = true;
                        break;
                    }
                }
            }

            // No permissions, return.
            if (!hasPerms) {
                return;
            }

            // Check the command cooldown.
            var cooldownDuration,
                isGlobalCooldown,
                cooldownCommand = command;

            if (args.length === 1 && $.discord.cooldown.exists(cooldownCommand + ' ' + args[0])) {
                cooldownCommand += ' ' + args[0];
            }
            if (args.length > 1 && $.discord.cooldown.exists(cooldownCommand + ' ' + args[1])) {
                cooldownCommand += ' ' + args[1];
            } 

            [cooldownDuration, isGlobalCooldown] = $.discord.cooldown.get(cooldownCommand, senderId);

            if (isAdmin === false && cooldownDuration > 0) {
                if ($.getIniDbBoolean('discordCooldownSettings', 'coolDownMsgEnabled')) {
                    consoleDebug('Discord command ! ' + command + ' was not sent due to it being on cooldown ' + (isGlobalCooldown ? 'globally' : 'for user' + username) + '.');
                    if (isGlobalCooldown) {
                        $.discord.say(channelId, $.discord.userPrefix(username) + $.lang.get('init.cooldown.msg.global', command, cooldownDuration));
                    } else {
                        $.discord.say(channelId, $.discord.userPrefix(username) + $.lang.get('init.cooldown.msg.user', command, cooldownDuration));
                    }
                }
                return;
            }

            if ($.discord.getCommandCost(command) > 0 && $.discord.getUserPoints(senderId) < $.discord.getCommandCost(command)) {
                return;
            }

            if (!$.discord.getCommandChannelAllowed(command, channelName, channelId)) {
                $.consoleLn('[Discord] Not processing command ' + command + ' due to !channelcom');
                return;
            }

            callHook('discordChannelCommand', event, false);

            // Do this last to not slow down the command hook.
            if ($.discord.getCommandCost(command) > 0) {
                $.discord.decrUserPoints(senderId, $.discord.getCommandCost(command));
            }
        });
        loadedHooks.push('discordChannelCommand');

        /*
         * @event discordGuildCreate
         */
        $api.on($script, 'discordGuildCreate', function (event) {
            var roles = $.discordAPI.getGuildRoles();
            var perms = {
                roles: []
            };

            for (var i = 0; i < roles.size(); i++) {
                perms.roles.push({
                    'name': roles.get(i).getName() + '',
                    '_id': roles.get(i).getId().asString() + '',
                    'selected': 'false'
                });
            }

            $.inidb.set('discordPermsObj', 'obj', JSON.stringify(perms));

            callHook('discordGuildCreate', event, false);
        });
        loadedHooks.push('discordGuildCreate');

        var hookNames = $api.getEventNames();
        for (var i = 0; i < hookNames.size(); i++) {
            var hookName = String(hookNames.get(i) + '');
            if (!loadedHooks.includes(hookName)) {
                $api.on($script, hookName, function (event) {
                    var hookname = String($api.formatEventName(event.getClass().getSimpleName()) + '');
                    callHook(hookname, event, false);
                });
                loadedHooks.push(hookName);
            }
        }
    }

    // Export functions to API
    $.consoleLn = consoleLn;
    $.consoleDebug = consoleDebug;
    $.bind = addHook;
    $.unbind = removeHook;
    $.bot = {
        loadScriptRecursive: loadScriptRecursive,
        isModuleEnabled: isModuleEnabled,
        isModuleLoaded: isModuleLoaded,
        getHookIndex: getHookIndex,
        loadScript: loadScript,
        getModule: getModule,
        getHook: getHook,
        modules: modules,
        hooks: hooks
    };

    // Load init.js
    init();
})();<|MERGE_RESOLUTION|>--- conflicted
+++ resolved
@@ -375,7 +375,6 @@
         // Load all core modules.
         loadScript('./core/misc.js', false, silentScriptsLoad);
         loadScript('./core/fileSystem.js', false, silentScriptsLoad);
-<<<<<<< HEAD
         loadScript('./core/lang.js', false, silentScriptsLoad);
         loadScript('./core/jsTimers.js', false, silentScriptsLoad);
         loadScript('./core/updates.js', false, silentScriptsLoad);
@@ -383,13 +382,6 @@
         loadScript('./core/commandRegister.js', false, silentScriptsLoad);
         loadScript('./core/commandTags.js', false, silentScriptsLoad);
         loadScript('./core/chatModerator.js', false, silentScriptsLoad);
-=======
-        loadScript('./core/updates.js', false, silentScriptsLoad);
-        loadScript('./core/jsTimers.js', false, silentScriptsLoad);
-        loadScript('./core/commandTags.js', false, silentScriptsLoad);
-        loadScript('./core/chatModerator.js', false, silentScriptsLoad);
-        loadScript('./core/lang.js', false, silentScriptsLoad);
->>>>>>> 0cb8f25d
         loadScript('./core/commandPause.js', false, silentScriptsLoad);
         loadScript('./core/logging.js', false, silentScriptsLoad);
         loadScript('./core/whisper.js', false, silentScriptsLoad);
