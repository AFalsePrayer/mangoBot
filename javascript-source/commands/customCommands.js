--- conflicted
+++ resolved
@@ -17,21 +17,10 @@
 
 (function() {
     // Pre-build regular expressions.z
-<<<<<<< HEAD
     var reCommandTag = new RegExp(/\(command\s([\w]+)\)/),
       customCommands = [],
       ScriptEventManager = Packages.tv.phantombot.script.ScriptEventManager,
       CommandEvent = Packages.tv.phantombot.event.command.CommandEvent;
-=======
-    var reCustomAPI = new RegExp(/\(customapi\s([\w\-\.\_\~\:\/\?\#\[\]\@\!\$\&\'\(\)\*\+\,\;\=]+)\)/), // URL[1]
-        reCustomAPIJson = new RegExp(/\(customapijson ([\w\.:\/\$=\?\&\-]+)\s([\w\W]+)\)/), // URL[1], JSONmatch[2..n]
-        reCustomAPITextTag = new RegExp(/{([\w\W]+)}/),
-        reCommandTag = new RegExp(/\(command\s([\w]+)\)/),
-        tagCheck = new RegExp(/\(help=|\(views\)|\(subscribers\)|\(age\)|\(sender\)|\(@sender\)|\(baresender\)|\(random\)|\([1-9]\)|\(count\)|\(pointname\)|\(points\)|\(currenttime|\(price\)|\(#|\(uptime\)|\(follows\)|\(game\)|\(status\)|\(touser\)|\(echo\)|\(alert [,.\w]+\)|\(readfile|\([1-9]=|\([1-9]\||\(countdown=|\(countup=|\(downtime\)|\(pay\)|\(onlineonly\)|\(offlineonly\)|\(code=|\(followage\)|\(followdate\)|\(hours\)|\(gameinfo\)|\(titleinfo\)|\(gameonly=|\(useronly=|\(playtime\)|\(gamesplayed\)|\(pointtouser\)|\(lasttip\)|\(writefile .+\)|\(readfilerand|\(team_|\(commandcostlist\)|\(playsound |\(repeat [1-9]\d*,[\w\s]+\)|\(customapi |\(customapijson /),
-        customCommands = [],
-        ScriptEventManager = Packages.tv.phantombot.script.ScriptEventManager,
-        CommandEvent = Packages.tv.phantombot.event.command.CommandEvent;
->>>>>>> 0d8008e1
 
     function quoteRegex (str) {
         return str.replace(/([.?*+^$[\]\\(){}|-])/g, "\\$1");
@@ -131,12 +120,12 @@
                 var arg = event.getArgs()[n - 1];
                 if (!args) {
                     return {result: arg !== undefined ? String(arg) : ''};
-                } else if ((match = args.match(/^=(.+)$/))) {
+                } else if ((match = args.match(/^[=\|](.+)$/))) {
                     if (arg !== undefined) {
                         return {result: String(arg)};
                     }
                     return {
-                        result: '(' + escapeTags(match[1]) + ')',
+                        result: ($.equalsIgnoreCase(match[1], '=') ? '(' : '') + escapeTags(match[2]) + ($.equalsIgnoreCase(match[1], '=') ? ')' : ''),
                         raw: true
                     };
                 }
@@ -173,18 +162,10 @@
             }
         }
 
-<<<<<<< HEAD
         // (baresender): the message's sender
         function baresender(args, event) {
             if (!args) {
                 return {result: String(event.getSender())};
-=======
-        if (message.match(/\(pointtouser\)/)) {
-            if (event.getArgs()[0] !== undefined) {
-                message = $.replace(message, '(pointtouser)', $.username.resolve(String(event.getArgs()[0]).replace(/[^a-zA-Z0-9_@]/ig, '')) + ' -> ');
-            } else {
-                message = $.replace(message, '(pointtouser)', $.username.resolve(event.getSender()) + ' -> ');
->>>>>>> 0d8008e1
             }
         }
 
@@ -195,7 +176,6 @@
             }
         }
 
-<<<<<<< HEAD
         // (code=length:int): random code of of given lenght composed of a-zA-Z0-9
         function code(args) {
             var code,
@@ -210,12 +190,6 @@
                 return {
                     result: temp,
                     cache: false
-=======
-        if (message.match(/\([1-9]\)/g)) {
-            for (var i = 1; i < 10; i++) {
-                if (message.includes('(' + i + ')')) {
-                    message = $.replace(message, '(' + i + ')', (event.getArgs()[i - 1] !== undefined ? event.getArgs()[i - 1] : ''));
->>>>>>> 0d8008e1
                 }
             }
         }
@@ -236,7 +210,6 @@
             }
         }
 
-<<<<<<< HEAD
         // (commandslist): lists custom commands (paginated) and exit.
         // (commandslist prefix:str): prefix + lists custom commands (paginated) and exit.
         function commandslist(args, event) {
@@ -253,56 +226,6 @@
                 $.paginateArray(temp, 'NULL' + prefix, ', ', true, event.getSender());
                 return {cancel: true};
             }
-=======
-        if (message.match(/\([1-9]=[^)]+\)/g)) {
-            var rge, t;
-            for (var i = 1; i < 10; i++) {
-                rge = new RegExp("\\(" + i + "=[^)]+\\)");
-                t = message.match(rge);
-                if (t != null) {
-                    if (event.getArgs()[i - 1] !== undefined) {
-                       message = $.replace(message, t[0], event.getArgs()[i - 1]);
-                    } else {
-                        message = $.replace(message, '(' + i + '=', '(');
-                    }
-                } else {
-                    break;
-                }
-            }
-        }
-
-        if (message.match(/\([1-9]\|[^)]+\)/g)) {
-            var rge, t;
-            for (var i = 1; i < 10; i++) {
-                rge = new RegExp("\\(" + i + "|[^)]+\\)");
-                t = message.match(rge);
-                if (t != null) {
-                    if (event.getArgs()[i - 1] !== undefined) {
-                       message = $.replace(message, t[0], event.getArgs()[i - 1]);
-                    } else {
-                        message = $.replace(message, t[0], t[0].substring(t[0].indexOf('|') + 1, $.strlen(t[0]) - 1));
-                    }
-                } else {
-                    break;
-                }
-            }
-        }
-
-        if (message.match(/\(countdown=[^)]+\)/g)) {
-            var t = message.match(/\([^)]+\)/)[0],
-                countdown, time;
-            countdown = t.replace('(countdown=', '').replace(')', '');
-            time = (Date.parse(countdown) - Date.parse($.getLocalTime()));
-            message = $.replace(message, t, $.getCountString(time / 1000, false));
-        }
-
-        if (message.match(/\(countup=[^)]+\)/g)) {
-            var t = message.match(/\([^)]+\)/)[0],
-                countup, time;
-            countup = t.replace('(countup=', '').replace(')', '');
-            time = (Date.parse($.getLocalTime()) - Date.parse(countup));
-            message = $.replace(message, t, $.getCountString(time / 1000, true));
->>>>>>> 0d8008e1
         }
 
         // (count): increases the count of how often this command has been called and output new count
@@ -366,7 +289,7 @@
                     return {result: $.lang.get('customcommands.customapi.404', cmd)};
                 }
                 return {
-                    result: String(getCustomAPIValue(match[1])),
+                    result: String(getCustomAPIValue(encodeURI(match[1]))),
                     cache: false
                 };
             }
@@ -407,7 +330,7 @@
                 }
 
                 result = '';
-                response = getCustomAPIValue(match[1]);
+                response = getCustomAPIValue(encodeURI(match[1]));
                 jsonItems = match[2].split(' ');
                 for (j = 0; j < jsonItems.length; j++) {
                     if (jsonItems[j].startsWith('{') && jsonItems[j].endsWith('}')) {
@@ -672,7 +595,7 @@
 
         // (playsound hook:str): play a sound hook
         function playsound(args) {
-            if ((match = args.match(/^\s([a-zA-Z1-9_]+)$/))) {
+            if ((match = args.match(/^\s([a-zA-Z0-9_]+)$/))) {
                 if (!$.audioHookExists(match[1])) {
                     $.log.error('Could not play audio hook: Audio hook does not exist.');
                     return {result: $.lang.get('customcommands.playsound.404', match[1])};
@@ -706,9 +629,9 @@
         function pointtouser(args, event) {
             if ((match = args.match(/^(?:\s(.*))?$/))) {
                 if (match[1]) {
-                    temp = match[1].replace(/[^a-zA-Z0-9_@]/g, '') + ' -> ';
-                } else {
-                    temp = String($.userPrefix(event.getSender(), true));
+                    temp = $.username.resolve(match[1].replace(/[^a-zA-Z0-9_@]/g, '')) + ' -> ';
+                } else {
+                    temp = $.username.resolve(event.getSender()) + ' -> ';
                 }
                 return {result: temp};
             }
@@ -777,7 +700,6 @@
             }
         }
 
-<<<<<<< HEAD
         // (readfilerand filename:str): random line of file addons/filename
         function readfilerand(args) {
             var fileName;
@@ -788,17 +710,6 @@
                 }
                 temp = $.readFile(fileName);
                 return {result: String($.randElement(temp) || ''), cache: false};
-=======
-        if (message.match(/\(playsound\s([a-zA-Z0-9_]+)\)/g)) {
-            if (!$.audioHookExists(message.match(/\(playsound\s([a-zA-Z0-9_]+)\)/)[1])) {
-                $.log.error('Could not play audio hook: Audio hook does not exist.');
-                return null;
-            }
-            $.panelsocketserver.triggerAudioPanel(message.match(/\(playsound\s([a-zA-Z0-9_]+)\)/)[1]);
-            message = $.replace(message, message.match(/\(playsound\s([a-zA-Z0-9_]+)\)/)[0], '');
-            if (message == '') {
-                return null;
->>>>>>> 0d8008e1
             }
         }
 
@@ -1141,7 +1052,7 @@
             transformed,
             transformCache = {};
         message += '';  // make sure this is a JS string, not a Java string
-        while ((match = message.match(/(?:[^\\]|^)(\(([^\\\s=()]*)([\s=](?:\\\(|\\\)|[^()])*)?\))/))) {
+        while ((match = message.match(/(?:[^\\]|^)(\(([^\\\s\|=()]*)([\s=\|](?:\\\(|\\\)|[^()])*)?\))/))) {
             var wholeMatch = match[1],
                 tagName = match[2],
                 tagArgs = match[3] ? unescapeTags(match[3]) : '';
@@ -1153,52 +1064,12 @@
                 if (transformed.hasOwnProperty('cancel') && transformed.cancel) {
                     return null;
                 }
-<<<<<<< HEAD
                 if (!transformed.hasOwnProperty('raw') || !transformed.raw) {
                     transformed.result = escapeTags(transformed.result)
                 }
                 if (transformed.hasOwnProperty('cache') && transformed.cache) {
                     transformCache[wholeMatch] = transformed.result;
                     message = $.replace(message, wholeMatch, transformed.result);
-=======
-            }
-            customAPIReturnString = getCustomAPIValue(encodeURI(regExCheck[1]));
-        }
-
-        // Design Note.  As of this comment, this parser only supports parsing out of objects, it does not
-        // support parsing of arrays, especially walking arrays.  If that needs to be done, please write
-        // a custom JavaScript.  We limit $1 - $9 as well; 10 or more arguments being passed by users to an
-        // API seems like overkill.  Even 9 does, to be honest.
-        if ((regExCheck = message.match(reCustomAPIJson))) {
-            if (regExCheck[1].indexOf('(token)') !== -1 && $.inidb.HasKey('commandtoken', '', command)) {
-                regExCheck[1] = regExCheck[1].replace(/\(token\)/gi, $.inidb.GetString('commandtoken', '', command));
-            }
-
-            if (regExCheck[1].indexOf('$1') != -1) {
-                for (var i = 1; i <= 9; i++) {
-                    if (regExCheck[1].indexOf('$' + i) != -1) {
-                        if (!args[i - 1]) {
-                            return $.lang.get('customcommands.customapi.404', command);
-                        }
-                        regExCheck[1] = regExCheck[1].replace('$' + i, args[i - 1]);
-                    } else {
-                        break;
-                    }
-                }
-            }
-            origCustomAPIResponse = getCustomAPIValue(encodeURI(regExCheck[1]));
-            jsonItems = regExCheck[2].split(' ');
-            for (var j = 0; j < jsonItems.length; j++) {
-                if (jsonItems[j].startsWith('{') && jsonItems[j].endsWith('}')) {
-                    customAPIReturnString += " " + jsonItems[j].match(reCustomAPITextTag)[1];
-                } else if (jsonItems[j].startsWith('{') && !jsonItems[j].endsWith('}')) {
-                    customJSONStringTag = '';
-                    while (!jsonItems[j].endsWith('}')) {
-                        customJSONStringTag += jsonItems[j++] + " ";
-                    }
-                    customJSONStringTag += jsonItems[j];
-                    customAPIReturnString += " " + customJSONStringTag.match(reCustomAPITextTag)[1];
->>>>>>> 0d8008e1
                 } else {
                     // only replace the first appearance
                     message = message.replace(wholeMatch, transformed.result);
