/**
 * pointSystem.js
 *
 * Manage user loyalty points and export and API to manipulate points in other modules
 * Use the $ API
 */
(function () {
  var pointsTimedGain = ($.getIniDbBoolean('pointSettings', 'pointsTimedGain') ? $.getIniDbBoolean('pointSettings', 'pointsTimedGain') : true),
      onlineGain = ($.inidb.exists('pointSettings', 'onlineGain') ? parseInt($.inidb.get('pointSettings', 'onlineGain')) : 1),
      offlineGain = ($.inidb.exists('pointSettings', 'offlineGain') ? parseInt($.inidb.get('pointSettings', 'offlineGain')) : 1),
      onlinePayoutInterval = ($.inidb.exists('pointSettings', 'onlinePayoutInterval') ? parseInt($.inidb.get('pointSettings', 'onlinePayoutInterval')) : 10),
      offlinePayoutInterval = ($.inidb.exists('pointSettings', 'offlinePayoutInterval') ? parseInt($.inidb.get('pointSettings', 'offlinePayoutInterval')) : 0),
      modPointsPermToggle = ($.getIniDbBoolean('pointSettings', 'modPointsPermToggle') ? $.getIniDbBoolean('pointSettings', 'modPointsPermToggle') : false),
      lastPayout = 0,

      /** @export $ */
      pointNameSingle = ($.inidb.exists('pointSettings', 'pointNameSingle') ? $.inidb.get('pointSettings', 'pointNameSingle') : 'Point'),
      pointNameMultiple = ($.inidb.exists('pointSettings', 'pointNameMultiple') ? $.inidb.get('pointSettings', 'pointNameMultiple') : 'Points');

  /**
   * @function getUserPoints
   * @export $
   * @param {string} username
   * @returns {*}
   */
  function getUserPoints(username) {
    if ($.inidb.exists('points', username)) {
      return parseInt($.inidb.get('points', username));
    } else {
      return 0;
    }
  };

  /**
   * @function getPointsString
   * @export $
   * @param {Number} points
   * @returns {string}
   */
  function getPointsString(points) {
    if (parseInt(points) == 1) {
      return points + ' ' + pointNameSingle;
    }
    return points + ' ' + pointNameMultiple;
  };

  /**
   * @function hasPerm
   * @param {Object} event
   * @returns {boolean}
   */
  function hasPerm(event) {
    if (modPointsPermToggle) {
      if (!$.isModv3(event.getSender().toLowerCase(), event.getTags())) {
        $.say($.whisperPrefix(event.getSender().toLowerCase()) + $.modMsg);
        return false;
      }
    } else if (!$.isAdmin(event.getSender().toLowerCase())) {
      $.say($.whisperPrefix(event.getSender().toLowerCase()) + $.adminMsg);
      return false;
    }
    return true;
  };

  /**
   * @function registerPointCommands
   * @param {string} [oldName]
   */
  function registerPointCommands(oldName) {
    if (oldName && $.commandExists(oldName.toLowerCase()) && (oldName.toLowerCase() != "points" && oldName.toLowerCase() != "point")) {
      $.unregisterChatCommand(oldName.toLowerCase()); 
    }
    if (!$.commandExists(pointNameSingle.toLowerCase()) && !oldName) {
<<<<<<< HEAD
      $.registerChatCommand('./systems/pointSystem.js', pointNameSingle.toLowerCase(), 7);
      $.registerChatSubcommand(pointNameSingle.toLowerCase(), 'add', 1);
      $.registerChatSubcommand(pointNameSingle.toLowerCase(), 'take', 1);
      $.registerChatSubcommand(pointNameSingle.toLowerCase(), 'set', 1);
      $.registerChatSubcommand(pointNameSingle.toLowerCase(), 'all', 1);
      $.registerChatSubcommand(pointNameSingle.toLowerCase(), 'setname', 1);
      $.registerChatSubcommand(pointNameSingle.toLowerCase(), 'setgain', 1);
      $.registerChatSubcommand(pointNameSingle.toLowerCase(), 'setofflinegain', 1);
      $.registerChatSubcommand(pointNameSingle.toLowerCase(), 'setinterval', 1);
    }
    if (!$.commandExists(pointNameMultiple.toLowerCase()) && !oldName) {
      $.registerChatCommand('./systems/pointSystem.js', pointNameMultiple.toLowerCase(), 7);
      $.registerChatSubcommand(pointNameMultiple.toLowerCase(), 'add', 1);
      $.registerChatSubcommand(pointNameMultiple.toLowerCase(), 'take', 1);
      $.registerChatSubcommand(pointNameMultiple.toLowerCase(), 'set', 1);
      $.registerChatSubcommand(pointNameMultiple.toLowerCase(), 'all', 1);
      $.registerChatSubcommand(pointNameMultiple.toLowerCase(), 'setname', 1);
      $.registerChatSubcommand(pointNameMultiple.toLowerCase(), 'setgain', 1);
      $.registerChatSubcommand(pointNameMultiple.toLowerCase(), 'setofflinegain', 1);
      $.registerChatSubcommand(pointNameMultiple.toLowerCase(), 'setinterval', 1);
=======
      $.registerChatCommand('./systems/pointSystem.js', $.pointNameSingle.toLowerCase(), 7);
      $.registerChatSubcommand($.pointNameSingle.toLowerCase(), 'add', 1);
      $.registerChatSubcommand($.pointNameSingle.toLowerCase(), 'take', 1);
      $.registerChatSubcommand($.pointNameSingle.toLowerCase(), 'set', 1);
      $.registerChatSubcommand($.pointNameSingle.toLowerCase(), 'all', 1);
      $.registerChatSubcommand($.pointNameSingle.toLowerCase(), 'setname', 1);
      $.registerChatSubcommand($.pointNameSingle.toLowerCase(), 'setgain', 1);
      $.registerChatSubcommand($.pointNameSingle.toLowerCase(), 'setofflinegain', 1);
      $.registerChatSubcommand($.pointNameSingle.toLowerCase(), 'setinterval', 1);
    }
    if (!$.commandExists(pointNameMultiple.toLowerCase()) && !oldName) {
      $.registerChatCommand('./systems/pointSystem.js', $.pointNameMultiple.toLowerCase(), 7);
      $.registerChatSubcommand($.pointNameMultiple.toLowerCase(), 'add', 1);
      $.registerChatSubcommand($.pointNameMultiple.toLowerCase(), 'take', 1);
      $.registerChatSubcommand($.pointNameMultiple.toLowerCase(), 'set', 1);
      $.registerChatSubcommand($.pointNameMultiple.toLowerCase(), 'all', 1);
      $.registerChatSubcommand($.pointNameMultiple.toLowerCase(), 'setname', 1);
      $.registerChatSubcommand($.pointNameMultiple.toLowerCase(), 'setgain', 1);
      $.registerChatSubcommand($.pointNameMultiple.toLowerCase(), 'setofflinegain', 1);
      $.registerChatSubcommand($.pointNameMultiple.toLowerCase(), 'setinterval', 1);
>>>>>>> 89ecd347
    }
  };

  /**
   * @function runPointsPayout
   */
  function runPointsPayout() {
    var now = $.systemTime(),
        uUsers = [],
        username,
        amount,
        i;
    if (!$.bot.isModuleEnabled('./systems/pointSystem.js')) {
      return;
    }

    if ($.isOnline($.channelName)) {
      if (onlinePayoutInterval > 0 && (lastPayout + (onlinePayoutInterval * 6e4)) <= now) {
        amount = onlineGain;
      } else {
        return;
      }
    } else {
      if (offlinePayoutInterval > 0 && (lastPayout + (offlinePayoutInterval * 6e4)) <= now) {
        amount = offlineGain;
      } else {
        return;
      }
    }

    for (i in $.users) {
      username = $.users[i][0].toLowerCase();
      if ($.isOnline($.channelName)) {
        if ($.inidb.exists('grouppoints', $.getUserGroupId(username))) {
          amount = (parseInt($.inidb.get('grouppoints', $.getUserGroupId(username))) < 0 ? 
              onlineGain : parseInt($.inidb.get('grouppoints', $.getUserGroupId(username))));
        }
      } else {
        if ($.inidb.exists('grouppointsoffline', $.getUserGroupId(username))) {
          amount = (parseInt($.inidb.get('grouppointsoffline', $.getUserGroupId(username))) < 0 ?
              offlineGain : parseInt($.inidb.get('grouppointsoffline', $.getUserGroupId(username))));
        }
      }
      $.inidb.incr('points', username, amount);
      uUsers.push(username);
    }
    $.log('pointSystem', 'Executed ' + pointNameMultiple + ' payouts. Users: ' + (uUsers.length > 0 ? uUsers.join(', ') : 'none'));

    lastPayout = now;
  };

  /**
   * @event command
   */
  $.bind('command', function (event) {
    var sender = event.getSender().toLowerCase(),
        username = $.username.resolve(sender, event.getTags()),
        command = event.getCommand(),
        args = event.getArgs(),
        action = args[0],
        actionArg1 = args[1],
        actionArg2 = args[2],
        temp,
        i;

    /**
     * @commandpath points - Announce YOUR current amount of points, this base command can be replaced by the pointsname and pointsnamemultiple
     * @commandpath POINTNAMEMULTIPLE - Announce YOUR current amount of points
     * @commandpath POINTNAMESINGLE - Announce YOUR current amount of points
     *
     * Todo: add @commandpath tags to command paths
     */
    if (command.equalsIgnoreCase('points') || command.equalsIgnoreCase('point') || command.equalsIgnoreCase(pointNameMultiple) || command.equalsIgnoreCase(pointNameSingle)) {
      if (!action) {
        if ($.getUserPoints(sender) == 0) {
          $.say($.whisperPrefix(sender) + $.lang.get('pointsystem.get.self.nopoints', pointNameMultiple));
        } else {
          $.say($.whisperPrefix(sender) + $.lang.get('pointsystem.get.self.withtime', $.resolveRank(sender), $.getPointsString($.getUserPoints(sender)), $.getUserTimeString(sender)));
        }
      } else {

        /**
         * @commandpath points add [username] [amount] - Add an amount of points to a user's balance
         */
        if (action.equalsIgnoreCase('add')) {
          actionArg1 = (actionArg1 + '').toLowerCase();
          actionArg2 = parseInt(actionArg2);
          if (isNaN(actionArg2)) {
            $.say($.whisperPrefix(sender) + $.lang.get('pointsystem.add.usage'));
            return;
          }

          if (!actionArg1 || !$.user.isKnown(actionArg1)) {
            $.say($.whisperPrefix(sender) + $.lang.get('common.user.404', actionArg1));
            return;
          }

          if (actionArg2 < 0) {
            $.say($.whisperPrefix(sender) + $.lang.get('pointsystem.add.error.negative', pointNameMultiple));
            return;
          }

          if ($.user.isKnown(actionArg1)) {
            $.inidb.incr('points', actionArg1, actionArg2);
            $.say($.lang.get('pointsystem.add.success',
                $.getPointsString(actionArg2), $.username.resolve(actionArg1), $.getPointsString($.getUserPoints(actionArg1))));
          }
        }

        /**
         * @commandpath points take [username] [amount] - Take an amount of points from the user's balance
         */
        if (action.equalsIgnoreCase('take')) {
          actionArg1 = (actionArg1 + '').toLowerCase();
          actionArg2 = parseInt(actionArg2);
          if (isNaN(actionArg2)) {
            $.say($.whisperPrefix(sender) + $.lang.get('pointsystem.take.usage'));
            return
          }

          if (!actionArg1 || !$.user.isKnown(actionArg1)) {
            $.say($.whisperPrefix(sender) + $.lang.get('common.user.404', actionArg1));
            return;
          }

          if (actionArg2 > $.getUserPoints(actionArg1)) {
            $.say($.whisperPrefix(sender) + $.lang.get('pointsystem.take.error.toomuch', username, pointNameMultiple));
            return;
          }

          $.inidb.decr('points', actionArg1, actionArg2);
          $.say($.lang.get('pointsystem.take.success',
              $.getPointsString(actionArg2), $.username.resolve(actionArg1), $.getPointsString($.getUserPoints(actionArg1))))
        }

        /**
         * @commandpath points set [username] [amount] - Set the user's points balance to an amount
         */
        if (action.equalsIgnoreCase('set')) {
          actionArg1 = (actionArg1 + '').toLowerCase();
          actionArg2 = parseInt(actionArg2);
          if (isNaN(actionArg2)) {
            $.say($.whisperPrefix(sender) + $.lang.get('pointsystem.setbalance.usage'));
            return;
          }

          if (!actionArg1 || !$.user.isKnown(actionArg1)) {
            $.say($.whisperPrefix(sender) + $.lang.get('common.user.404', actionArg1));
            return;
          }

          if (actionArg2 < 0) {
            $.say($.whisperPrefix(sender) + $.lang.get('pointsystem.setbalance.error.negative', pointNameMultiple));
            return;
          }

          $.inidb.set('points', actionArg1, actionArg2);
          $.say($.lang.get('pointsystem.setbalance.success',
              pointNameSingle, $.username.resolve(actionArg1), $.getPointsString($.getUserPoints(actionArg1))));
        }

        /**
         * @commandpath points all [amount] - Send an amount of points to all users in the chat
         */
        if (action.equalsIgnoreCase('all')) {
          if (!actionArg1) {
            $.say($.whisperPrefix(sender) + $.lang.get('pointsystem.add.all.usage'));
            return;
          }
          actionArg1 = parseInt(actionArg1);
          if (actionArg1 < 0) {
            $.say($.whisperPrefix(sender) + $.lang.get('pointsystem.add.error.negative', pointNameMultiple));
            return;
          }

          for (i in $.users) {
            $.inidb.incr('points', $.users[i][0].toLowerCase(), actionArg1);
          }
          $.say($.lang.get('pointsystem.add.all.success', $.getPointsString(actionArg1)));
        }

        /**
         * @commandpath points setname single [name] - Set the points handle for single points
         * @commandpath points setname multiple [name] - Set the points handle for plural points
         * @commandpath points setname delete - Deletes single and multiple custom names
         */
        if (action.equalsIgnoreCase('setname')) {
          (actionArg1 + '');
          (actionArg2 + '');

          if (actionArg1 == 'single' && actionArg2) {
            temp = pointNameSingle;
            pointNameSingle = actionArg2;
            $.inidb.set('pointSettings', 'pointNameSingle', pointNameSingle);
            registerPointCommands(temp);
            registerPointCommands();
            $.say($.whisperPrefix(sender) + $.lang.get('pointsystem.set.name.single.success', temp, pointNameSingle));
            return;
          }
          if (actionArg1 == 'multiple' && actionArg2) {
            temp = pointNameMultiple;
            pointNameMultiple = actionArg2;
            $.inidb.set('pointSettings', 'pointNameMultiple', pointNameMultiple);
            registerPointCommands(temp);
            registerPointCommands();
            $.say($.whisperPrefix(sender) + $.lang.get('pointsystem.set.name.multiple.success', temp, pointNameMultiple));
            return;
          }
          if (actionArg1 == 'delete') {
            $.inidb.del('pointSettings', 'pointNameSingle');
            $.inidb.del('pointSettings', 'pointNameMultiple');
            registerPointCommands(pointNameSingle);
            registerPointCommands(pointNameMultiple);
            pointNameSingle = "Point";
            pointNameMultiple = "Points";
            $.say($.whisperPrefix(sender) + $.lang.get('pointsystem.set.name.delete'));
            return;
          }
          $.say($.whisperPrefix(sender) + $.lang.get('pointsystem.set.name.usage'));
        }

        /**
         * @commandpath points setgain [amount] - Set the amount of points gained per payout interval while the channel is online
         */
        if (action.equalsIgnoreCase('setgain')) {
          actionArg1 = parseInt(actionArg1);
          if (isNaN(actionArg1)) {
            $.say($.whisperPrefix(sender) + $.lang.get('pointsystem.set.gain.usage'));
            return;
          }

          if (actionArg1 < 0) {
            $.say($.whisperPrefix(sender) + $.lang.get('pointsystem.set.gain.error.negative', pointNameMultiple));
            return;
          }

          onlineGain = actionArg1;
          $.inidb.set('pointSettings', 'onlineGain', onlineGain);
          $.say($.whisperPrefix(sender) + $.lang.get('pointsystem.set.gain.success', pointNameSingle, $.getPointsString(onlineGain), onlinePayoutInterval));
        }

        /**
         * @commandpath points setofflinegain [amount] - Set the amount of points gained per interval while the channel is offline
         */
        if (action.equalsIgnoreCase('setofflinegain')) {
          actionArg1 = parseInt(actionArg1);
          if (isNaN(actionArg1)) {
            $.say($.whisperPrefix(sender) + $.lang.get('pointsystem.set.gain.offline.usage'));
            return;
          }

          if (actionArg1 < 0) {
            $.say($.whisperPrefix(sender) + $.lang.get('pointsystem.set.gain.error.negative', pointNameMultiple));
            return;
          }

          offlineGain = actionArg1;
          $.inidb.set('pointSettings', 'offlineGain', offlineGain);
          $.say($.whisperPrefix(sender) + $.lang.get('pointsystem.set.gain.offline.success',
                  pointNameSingle, $.getPointsString(offlineGain), offlinePayoutInterval));
        }

        /**
         * @commandpath points setinterval [minutes] - Set the points payout interval for when the channel is online
         */
        if (action.equalsIgnoreCase('setinterval')) {
          actionArg1 = parseInt(actionArg1);
          if (isNaN(actionArg1)) {
            $.say($.whisperPrefix(sender) + $.lang.get('pointsystem.set.interval.usage'));
            return;
          }

          if (actionArg1 < 0) {
            $.say($.whisperPrefix(sender) + $.lang.get('pointsystem.set.interval.error.negative', pointNameMultiple));
            return;
          }

          onlinePayoutInterval = actionArg1;
          $.inidb.set('pointSettings', 'onlinePayoutInterval', onlinePayoutInterval);
          $.say($.whisperPrefix(sender) + $.lang.get('pointsystem.set.interval.success', pointNameSingle, onlinePayoutInterval));
        }

        /**
         * @commandpath points setofflineinterval [minutes] - Set the points payout interval for when the channel is offline
         */
        if (action.equalsIgnoreCase('setofflineinterval')) {
          actionArg1 = parseInt(actionArg1);
          if (isNaN(actionArg1)) {
            $.say($.whisperPrefix(sender) + $.lang.get('pointsystem.set.interval.offline.usage'));
            return;
          }

          if (actionArg1 < 0) {
            $.say($.whisperPrefix(sender) + $.lang.get('pointsystem.set.interval.error.negative', pointNameMultiple));
            return;
          }

          offlinePayoutInterval = actionArg1;
          $.inidb.set('pointSettings', 'offlinePayoutInterval', offlinePayoutInterval);
          $.say($.whisperPrefix(sender) + $.lang.get("pointsystem.set.interval.offline.success", pointNameSingle, offlinePayoutInterval));
        }

        if (action.equalsIgnoreCase('modpermtoggle')) {
          modPointsPermToggle = !modPointsPermToggle;
          $.setIniDbBoolean('pointSettings', 'modPointsPermToggle', modPointsPermToggle);
          $.say($.whisperPrefix(sender) + $.lang.get('pointsystem.modpermtoggle.success',
                  (modPointsPermToggle ? 'moderator' : 'administrator')));
        }
      }
    }


    /**
     * @commandpath makeitrain [amount] - Send a random amount of points to each user in the channel
     */
    if (command.equalsIgnoreCase('makeitrain')) {
      if (!$.isAdmin(sender)) {
        $.say($.whisperPrefix(sender) + $.adminMsg);
        return;
      }

      action = parseInt(action);
      if (isNaN(action)) {
        $.say($.whisperPrefix(sender) + $.lang.get('pointsystem.makeitrain.usage'));
        return;
      }

      if (action < 1) {
        $.say($.whisperPrefix(sender) + $.lang.get('pointsystem.makeitrain.error.negative', pointNameMultiple));
        return;
      }

      for (i in $.users) {
        var amount = $.randRange(1, action);
        temp = [];
        $.inidb.incr('points', $.users[i][0].toLowerCase(), amount);
        if (!$.users[i][0].equalsIgnoreCase($.botName)) {
          temp.push($.username.resolve($.users[i][0]) + ': ' + $.getPointsString(amount));
        }
      }

      if (temp.length > 0) {
        $.say($.lang.get('pointsystem.makeitrain.success', username, pointNameMultiple, temp.join(', ')));
      }
    }

    /**
     * @commandpath gift [user] [amount] - Give points to a friend.
     */
    if (command.equalsIgnoreCase('gift')) {
        if (!args[0] || !args[1]) {
            $.say($.whisperPrefix(sender) + $.lang.get('pointsystem.gift.usage'));
            return;
        }

        if (parseInt(args[1]) > getUserPoints(sender)) {
            $.say($.whisperPrefix(sender) + $.lang.get('pointsystem.gift.shortpoints'));
            return;
        }

        if (!$.user.isKnown(args[0].toLowerCase())) {
            $.say($.whisperPrefix(sender) + $.lang.get('pointsystem.gift.404'));
            return;
        }

        $.inidb.incr('points', args[0].toLowerCase(), parseInt(args[1]));
        $.inidb.decr('points', sender, parseInt(args[1]));
        $.say($.lang.get('pointsystem.gift.success', $.username.resolve(sender), getPointsString(parseInt(args[1])), $.username.resolve(args[0])));
    }
  });

  // Set the timer for the points payouts
  setInterval(function () {
    runPointsPayout();
  }, 6e4);

  /**
   * @event initReady
   */
  $.bind('initReady', function () {
    if ($.bot.isModuleEnabled('./systems/pointSystem.js')) {
      $.registerChatCommand('./systems/pointSystem.js', 'makeitrain', 2);
      $.registerChatCommand('./systems/pointSystem.js', 'points', 7);
      $.registerChatCommand('./systems/pointSystem.js', 'point', 7);
      $.registerChatCommand('./systems/pointSystem.js', 'gift', 7);

      $.registerChatSubcommand('points', 'add', 1);
      $.registerChatSubcommand('points', 'take', 1);
      $.registerChatSubcommand('points', 'set', 1);
      $.registerChatSubcommand('points', 'all', 1);
      $.registerChatSubcommand('points', 'setname', 1);
      $.registerChatSubcommand('points', 'setgain', 1);
      $.registerChatSubcommand('points', 'setofflinegain', 1);
      $.registerChatSubcommand('points', 'setinterval', 1);

      registerPointCommands();
    }
  });

  /** Export functions to API */
  $.pointNameSingle = pointNameSingle;
  $.pointNameMultiple = pointNameMultiple;
  $.getUserPoints = getUserPoints;
  $.getPointsString = getPointsString;
})();<|MERGE_RESOLUTION|>--- conflicted
+++ resolved
@@ -67,32 +67,10 @@
    * @param {string} [oldName]
    */
   function registerPointCommands(oldName) {
-    if (oldName && $.commandExists(oldName.toLowerCase()) && (oldName.toLowerCase() != "points" && oldName.toLowerCase() != "point")) {
+    if (oldName && $.commandExists(oldName.toLowerCase())) {
       $.unregisterChatCommand(oldName.toLowerCase()); 
     }
     if (!$.commandExists(pointNameSingle.toLowerCase()) && !oldName) {
-<<<<<<< HEAD
-      $.registerChatCommand('./systems/pointSystem.js', pointNameSingle.toLowerCase(), 7);
-      $.registerChatSubcommand(pointNameSingle.toLowerCase(), 'add', 1);
-      $.registerChatSubcommand(pointNameSingle.toLowerCase(), 'take', 1);
-      $.registerChatSubcommand(pointNameSingle.toLowerCase(), 'set', 1);
-      $.registerChatSubcommand(pointNameSingle.toLowerCase(), 'all', 1);
-      $.registerChatSubcommand(pointNameSingle.toLowerCase(), 'setname', 1);
-      $.registerChatSubcommand(pointNameSingle.toLowerCase(), 'setgain', 1);
-      $.registerChatSubcommand(pointNameSingle.toLowerCase(), 'setofflinegain', 1);
-      $.registerChatSubcommand(pointNameSingle.toLowerCase(), 'setinterval', 1);
-    }
-    if (!$.commandExists(pointNameMultiple.toLowerCase()) && !oldName) {
-      $.registerChatCommand('./systems/pointSystem.js', pointNameMultiple.toLowerCase(), 7);
-      $.registerChatSubcommand(pointNameMultiple.toLowerCase(), 'add', 1);
-      $.registerChatSubcommand(pointNameMultiple.toLowerCase(), 'take', 1);
-      $.registerChatSubcommand(pointNameMultiple.toLowerCase(), 'set', 1);
-      $.registerChatSubcommand(pointNameMultiple.toLowerCase(), 'all', 1);
-      $.registerChatSubcommand(pointNameMultiple.toLowerCase(), 'setname', 1);
-      $.registerChatSubcommand(pointNameMultiple.toLowerCase(), 'setgain', 1);
-      $.registerChatSubcommand(pointNameMultiple.toLowerCase(), 'setofflinegain', 1);
-      $.registerChatSubcommand(pointNameMultiple.toLowerCase(), 'setinterval', 1);
-=======
       $.registerChatCommand('./systems/pointSystem.js', $.pointNameSingle.toLowerCase(), 7);
       $.registerChatSubcommand($.pointNameSingle.toLowerCase(), 'add', 1);
       $.registerChatSubcommand($.pointNameSingle.toLowerCase(), 'take', 1);
@@ -113,7 +91,6 @@
       $.registerChatSubcommand($.pointNameMultiple.toLowerCase(), 'setgain', 1);
       $.registerChatSubcommand($.pointNameMultiple.toLowerCase(), 'setofflinegain', 1);
       $.registerChatSubcommand($.pointNameMultiple.toLowerCase(), 'setinterval', 1);
->>>>>>> 89ecd347
     }
   };
 
@@ -160,7 +137,7 @@
       $.inidb.incr('points', username, amount);
       uUsers.push(username);
     }
-    $.log('pointSystem', 'Executed ' + pointNameMultiple + ' payouts. Users: ' + (uUsers.length > 0 ? uUsers.join(', ') : 'none'));
+    $.log('pointSystem', 'Executed ' + $.pointNameMultiple + ' payouts. Users: ' + (uUsers.length > 0 ? uUsers.join(', ') : 'none'));
 
     lastPayout = now;
   };
@@ -186,10 +163,10 @@
      *
      * Todo: add @commandpath tags to command paths
      */
-    if (command.equalsIgnoreCase('points') || command.equalsIgnoreCase('point') || command.equalsIgnoreCase(pointNameMultiple) || command.equalsIgnoreCase(pointNameSingle)) {
+    if (command.equalsIgnoreCase('points') || command.equalsIgnoreCase($.pointNameMultiple) || command.equalsIgnoreCase($.pointNameSingle)) {
       if (!action) {
         if ($.getUserPoints(sender) == 0) {
-          $.say($.whisperPrefix(sender) + $.lang.get('pointsystem.get.self.nopoints', pointNameMultiple));
+          $.say($.whisperPrefix(sender) + $.lang.get('pointsystem.get.self.nopoints', $.pointNameMultiple));
         } else {
           $.say($.whisperPrefix(sender) + $.lang.get('pointsystem.get.self.withtime', $.resolveRank(sender), $.getPointsString($.getUserPoints(sender)), $.getUserTimeString(sender)));
         }
@@ -212,7 +189,7 @@
           }
 
           if (actionArg2 < 0) {
-            $.say($.whisperPrefix(sender) + $.lang.get('pointsystem.add.error.negative', pointNameMultiple));
+            $.say($.whisperPrefix(sender) + $.lang.get('pointsystem.add.error.negative', $.pointNameMultiple));
             return;
           }
 
@@ -240,7 +217,7 @@
           }
 
           if (actionArg2 > $.getUserPoints(actionArg1)) {
-            $.say($.whisperPrefix(sender) + $.lang.get('pointsystem.take.error.toomuch', username, pointNameMultiple));
+            $.say($.whisperPrefix(sender) + $.lang.get('pointsystem.take.error.toomuch', username, $.pointNameMultiple));
             return;
           }
 
@@ -266,13 +243,13 @@
           }
 
           if (actionArg2 < 0) {
-            $.say($.whisperPrefix(sender) + $.lang.get('pointsystem.setbalance.error.negative', pointNameMultiple));
+            $.say($.whisperPrefix(sender) + $.lang.get('pointsystem.setbalance.error.negative', $.pointNameMultiple));
             return;
           }
 
           $.inidb.set('points', actionArg1, actionArg2);
           $.say($.lang.get('pointsystem.setbalance.success',
-              pointNameSingle, $.username.resolve(actionArg1), $.getPointsString($.getUserPoints(actionArg1))));
+              $.pointNameSingle, $.username.resolve(actionArg1), $.getPointsString($.getUserPoints(actionArg1))));
         }
 
         /**
@@ -283,9 +260,9 @@
             $.say($.whisperPrefix(sender) + $.lang.get('pointsystem.add.all.usage'));
             return;
           }
-          actionArg1 = parseInt(actionArg1);
+actionArg1 = parseInt(actionArg1);
           if (actionArg1 < 0) {
-            $.say($.whisperPrefix(sender) + $.lang.get('pointsystem.add.error.negative', pointNameMultiple));
+            $.say($.whisperPrefix(sender) + $.lang.get('pointsystem.add.error.negative', $.pointNameMultiple));
             return;
           }
 
@@ -298,39 +275,37 @@
         /**
          * @commandpath points setname single [name] - Set the points handle for single points
          * @commandpath points setname multiple [name] - Set the points handle for plural points
-         * @commandpath points setname delete - Deletes single and multiple custom names
          */
         if (action.equalsIgnoreCase('setname')) {
           (actionArg1 + '');
           (actionArg2 + '');
 
           if (actionArg1 == 'single' && actionArg2) {
-            temp = pointNameSingle;
-            pointNameSingle = actionArg2;
-            $.inidb.set('pointSettings', 'pointNameSingle', pointNameSingle);
+            temp = $.pointNameSingle;
+            $.pointNameSingle = actionArg2;
+            $.inidb.set('pointSettings', 'pointNameSingle', $.pointNameSingle);
             registerPointCommands(temp);
             registerPointCommands();
-            $.say($.whisperPrefix(sender) + $.lang.get('pointsystem.set.name.single.success', temp, pointNameSingle));
+            $.say($.whisperPrefix(sender) + $.lang.get('pointsystem.set.name.single.success', temp, $.pointNameSingle));
             return;
           }
           if (actionArg1 == 'multiple' && actionArg2) {
-            temp = pointNameMultiple;
-            pointNameMultiple = actionArg2;
-            $.inidb.set('pointSettings', 'pointNameMultiple', pointNameMultiple);
+            temp = $.pointNameMultiple;
+            $.pointNameMultiple = actionArg2;
+            $.inidb.set('pointSettings', 'pointNameMultiple', $.pointNameMultiple);
             registerPointCommands(temp);
             registerPointCommands();
-            $.say($.whisperPrefix(sender) + $.lang.get('pointsystem.set.name.multiple.success', temp, pointNameMultiple));
-            return;
-          }
-          if (actionArg1 == 'delete') {
-            $.inidb.del('pointSettings', 'pointNameSingle');
-            $.inidb.del('pointSettings', 'pointNameMultiple');
-            registerPointCommands(pointNameSingle);
-            registerPointCommands(pointNameMultiple);
-            pointNameSingle = "Point";
-            pointNameMultiple = "Points";
-            $.say($.whisperPrefix(sender) + $.lang.get('pointsystem.set.name.delete'));
-            return;
+            $.say($.whisperPrefix(sender) + $.lang.get('pointsystem.set.name.multiple.success', temp, $.pointNameMultiple));
+            return;
+          }
+          if (!actionArg2) {
+            temp = $.pointNameMultiple;
+            $.pointNameMultiple = $.pointNameSingle = actionArg2;
+            $.inidb.set('pointSettings', 'pointNameSingle', $.pointNameSingle);
+            $.inidb.set('pointSettings', 'pointNameMultiple', $.pointNameSingle);
+            registerPointCommands(temp);
+            $.say($.whisperPrefix(sender) + $.lang.get("pointsystem.set.name.both.success", temp, $.pointNameMultiple));
+            return
           }
           $.say($.whisperPrefix(sender) + $.lang.get('pointsystem.set.name.usage'));
         }
@@ -346,13 +321,13 @@
           }
 
           if (actionArg1 < 0) {
-            $.say($.whisperPrefix(sender) + $.lang.get('pointsystem.set.gain.error.negative', pointNameMultiple));
+            $.say($.whisperPrefix(sender) + $.lang.get('pointsystem.set.gain.error.negative', $.pointNameMultiple));
             return;
           }
 
           onlineGain = actionArg1;
           $.inidb.set('pointSettings', 'onlineGain', onlineGain);
-          $.say($.whisperPrefix(sender) + $.lang.get('pointsystem.set.gain.success', pointNameSingle, $.getPointsString(onlineGain), onlinePayoutInterval));
+          $.say($.whisperPrefix(sender) + $.lang.get('pointsystem.set.gain.success', $.pointNameSingle, $.getPointsString(onlineGain), onlinePayoutInterval));
         }
 
         /**
@@ -366,14 +341,14 @@
           }
 
           if (actionArg1 < 0) {
-            $.say($.whisperPrefix(sender) + $.lang.get('pointsystem.set.gain.error.negative', pointNameMultiple));
+            $.say($.whisperPrefix(sender) + $.lang.get('pointsystem.set.gain.error.negative', $.pointNameMultiple));
             return;
           }
 
           offlineGain = actionArg1;
           $.inidb.set('pointSettings', 'offlineGain', offlineGain);
           $.say($.whisperPrefix(sender) + $.lang.get('pointsystem.set.gain.offline.success',
-                  pointNameSingle, $.getPointsString(offlineGain), offlinePayoutInterval));
+                  $.pointNameSingle, $.getPointsString(offlineGain), offlinePayoutInterval));
         }
 
         /**
@@ -387,13 +362,13 @@
           }
 
           if (actionArg1 < 0) {
-            $.say($.whisperPrefix(sender) + $.lang.get('pointsystem.set.interval.error.negative', pointNameMultiple));
+            $.say($.whisperPrefix(sender) + $.lang.get('pointsystem.set.interval.error.negative', $.pointNameMultiple));
             return;
           }
 
           onlinePayoutInterval = actionArg1;
           $.inidb.set('pointSettings', 'onlinePayoutInterval', onlinePayoutInterval);
-          $.say($.whisperPrefix(sender) + $.lang.get('pointsystem.set.interval.success', pointNameSingle, onlinePayoutInterval));
+          $.say($.whisperPrefix(sender) + $.lang.get('pointsystem.set.interval.success', $.pointNameSingle, onlinePayoutInterval));
         }
 
         /**
@@ -407,13 +382,13 @@
           }
 
           if (actionArg1 < 0) {
-            $.say($.whisperPrefix(sender) + $.lang.get('pointsystem.set.interval.error.negative', pointNameMultiple));
+            $.say($.whisperPrefix(sender) + $.lang.get('pointsystem.set.interval.error.negative', $.pointNameMultiple));
             return;
           }
 
           offlinePayoutInterval = actionArg1;
           $.inidb.set('pointSettings', 'offlinePayoutInterval', offlinePayoutInterval);
-          $.say($.whisperPrefix(sender) + $.lang.get("pointsystem.set.interval.offline.success", pointNameSingle, offlinePayoutInterval));
+          $.say($.whisperPrefix(sender) + $.lang.get("pointsystem.set.interval.offline.success", $.pointNameSingle, offlinePayoutInterval));
         }
 
         if (action.equalsIgnoreCase('modpermtoggle')) {
@@ -442,7 +417,7 @@
       }
 
       if (action < 1) {
-        $.say($.whisperPrefix(sender) + $.lang.get('pointsystem.makeitrain.error.negative', pointNameMultiple));
+        $.say($.whisperPrefix(sender) + $.lang.get('pointsystem.makeitrain.error.negative', $.pointNameMultiple));
         return;
       }
 
@@ -456,7 +431,7 @@
       }
 
       if (temp.length > 0) {
-        $.say($.lang.get('pointsystem.makeitrain.success', username, pointNameMultiple, temp.join(', ')));
+        $.say($.lang.get('pointsystem.makeitrain.success', username, $.pointNameMultiple, temp.join(', ')));
       }
     }
 
@@ -470,18 +445,13 @@
         }
 
         if (parseInt(args[1]) > getUserPoints(sender)) {
-            $.say($.whisperPrefix(sender) + $.lang.get('pointsystem.gift.shortpoints'));
-            return;
-        }
-
-        if (!$.user.isKnown(args[0].toLowerCase())) {
-            $.say($.whisperPrefix(sender) + $.lang.get('pointsystem.gift.404'));
+            $.say($.whisperPrefix(sender) + $.lang.get('pointsystem.err.not.points'));
             return;
         }
 
         $.inidb.incr('points', args[0].toLowerCase(), parseInt(args[1]));
         $.inidb.decr('points', sender, parseInt(args[1]));
-        $.say($.lang.get('pointsystem.gift.success', $.username.resolve(sender), getPointsString(parseInt(args[1])), $.username.resolve(args[0])));
+        $.say($.lang.get('pointsystem.gifted', $.username.resolve(sender), getPointsString(parseInt(args[1])), $.username.resolve(args[0])));
     }
   });
 
@@ -497,8 +467,6 @@
     if ($.bot.isModuleEnabled('./systems/pointSystem.js')) {
       $.registerChatCommand('./systems/pointSystem.js', 'makeitrain', 2);
       $.registerChatCommand('./systems/pointSystem.js', 'points', 7);
-      $.registerChatCommand('./systems/pointSystem.js', 'point', 7);
-      $.registerChatCommand('./systems/pointSystem.js', 'gift', 7);
 
       $.registerChatSubcommand('points', 'add', 1);
       $.registerChatSubcommand('points', 'take', 1);
